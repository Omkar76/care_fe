--- conflicted
+++ resolved
@@ -164,11 +164,8 @@
     yearOfBirth,
     bloodGroup,
     occupation,
-<<<<<<< HEAD
     isAntenatal,
     isPostPartum,
-=======
->>>>>>> d807434c
   ) {
     cy.url().should("include", "/facility/");
     cy.get("[data-testid=patient-dashboard]").then(($dashboard) => {
