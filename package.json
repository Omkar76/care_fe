--- conflicted
+++ resolved
@@ -20,13 +20,8 @@
     "@material-ui/lab": "^4.0.0-alpha.47",
     "@material-ui/pickers": "^3.2.6",
     "@material-ui/styles": "^4.4.1",
-<<<<<<< HEAD
     "@material-ui/types": "^5.1.0",
-    "@sentry/browser": "^5.15.4",
-=======
-    "@material-ui/types": "^4.1.1",
     "@sentry/browser": "^5.18.0",
->>>>>>> fd50c346
     "@svgr/webpack": "4.3.2",
     "@tailwindcss/ui": "^0.3.0",
     "@types/hookrouter": "^2.2.1",
