--- conflicted
+++ resolved
@@ -114,12 +114,8 @@
     "build": "cross-env NODE_ENV=production ./node_modules/.bin/webpack -p --mode=production",
     "generate-build-meta": "node ./build-scripts/generate-build-version.js",
     "test": "snyk test",
-<<<<<<< HEAD
-    "cypress-test": "cross-env NODE_ENV=development npx cypress open"
-=======
     "cypress:open": "cross-env NODE_ENV=development cypress open",
     "cypress:run": "cross-env NODE_ENV=development cypress run"
->>>>>>> 308892b1
   },
   "eslintConfig": {
     "extends": "react-app"
