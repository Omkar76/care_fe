--- conflicted
+++ resolved
@@ -306,7 +306,6 @@
   margin-top: -3rem;
 }
 
-<<<<<<< HEAD
 .DateRangePicker_picker__portal {
   z-index: 100000 !important;
 }
@@ -320,7 +319,6 @@
 }
 .DateRangePicker_picker {
   z-index: 100000 !important;
-=======
 .copied-to-cb {
   color:#28a745;
   font-size: 13px;
@@ -329,5 +327,4 @@
 }
 .copy-to-cb {
   padding-left: 5px;
->>>>>>> 45058a87
 }