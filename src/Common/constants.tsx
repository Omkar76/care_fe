export const KeralaLogo = "images/kerala-logo.png";

export const RESULTS_PER_PAGE_LIMIT = 14;
export const PAGINATION_LIMIT = 36;
export interface OptionsType {
  id: number;
  text: string;
  desc?: string;
  disabled?: boolean;
}

export const KASP_STRING = "KASP";
export const KASP_FULL_STRING = "Karunya Arogya Suraksha Padhathi";

export const USER_TYPES: Array<String> = [
  "Volunteer",
  "Pharmacist",
  "StaffReadOnly",
  "Staff",
  "Doctor",
  "WardAdmin",
  "LocalBodyAdmin",
  "DistrictReadOnlyAdmin",
  "DistrictLabAdmin",
  "DistrictAdmin",
  "StateLabAdmin",
  "StateAdmin",
  "StateReadOnlyAdmin",
];

export const DOWNLOAD_TYPES: Array<String> = [
  "Facility List",
  "Facility Capacity List",
  "Facility Doctors List",
  "Facility Triage Data",
];

export const TEST_TYPE_CHOICES: Array<OptionsType> = [
  { id: 10, text: "UNK" },
  { id: 20, text: "ANTIGEN" },
  { id: 30, text: "RTPCR" },
  { id: 40, text: "CBNAAT" },
  { id: 50, text: "TRUENAT" },
  { id: 60, text: "RTLAMP" },
  { id: 70, text: "POCPCR" },
];

export const DISTRICT_CHOICES: Array<OptionsType> = [
  { id: 1, text: "Thiruvananthapuram" },
  { id: 2, text: "Kollam" },
  { id: 3, text: "Pathanamthitta" },
  { id: 4, text: "Alappuzha" },
  { id: 5, text: "Kottayam" },
  { id: 6, text: "Idukki" },
  { id: 7, text: "Ernakulam" },
  { id: 8, text: "Thrissur" },
  { id: 9, text: "Palakkad" },
  { id: 10, text: "Malappuram" },
  { id: 11, text: "Kozhikode" },
  { id: 12, text: "Wayanad" },
  { id: 13, text: "Kannur" },
  { id: 14, text: "Kasaragod" },
];

export const VEHICLE_TYPES: Array<OptionsType> = [
  { id: 1, text: "Basic" },
  { id: 2, text: "Cardiac" },
  { id: 3, text: "Hearse" },
];

export const FACILITY_TYPES: Array<OptionsType> = [
  { id: 1, text: "Educational Inst" },
  { id: 2, text: "Private Hospital" },
  { id: 3, text: "Other" },
  { id: 4, text: "Hostel" },
  { id: 5, text: "Hotel" },
  { id: 6, text: "Lodge" },
  { id: 7, text: "TeleMedicine" },
  { id: 8, text: "Govt Hospital" },
  { id: 9, text: "Labs" },
  { id: 800, text: "Primary Health Centres" },
  { id: 801, text: "24x7 Public Health Centres" },
  { id: 802, text: "Family Health Centres" },
  { id: 803, text: "Community Health Centres" },
  { id: 820, text: "Urban Primary Health Center" },
  { id: 830, text: "Taluk Hospitals" },
  { id: 831, text: "Taluk Headquarters Hospitals" },
  { id: 840, text: "Women and Child Health Centres" },
  { id: 850, text: "General hospitals" },
  { id: 860, text: "District Hospitals" },
  { id: 870, text: "Govt Medical College Hospitals" },
  { id: 950, text: "Corona Testing Labs" },
  { id: 1000, text: "Corona Care Centre" },
  { id: 1010, text: "COVID-19 Domiciliary Care Center" },
  { id: 1100, text: "First Line Treatment Centre" },
  { id: 1200, text: "Second Line Treatment Center" },
  { id: 1300, text: "Shifting Centre" },
  { id: 1400, text: "Covid Management Center" },
  { id: 1500, text: "Request Approving Center" },
  { id: 1510, text: "Request Fulfilment Center" },
  { id: 1600, text: "District War Room" },
];

export const SHIFTING_CHOICES: Array<OptionsType> = [
  { id: 10, text: "PENDING" },
  { id: 15, text: "ON HOLD" },
  { id: 20, text: "APPROVED" },
  { id: 30, text: "REJECTED" },
  { id: 40, text: "DESTINATION APPROVED" },
  { id: 50, text: "DESTINATION REJECTED" },
  { id: 55, text: "TRANSPORTATION TO BE ARRANGED" },
  { id: 60, text: "PATIENT TO BE PICKED UP" },
  { id: 70, text: "TRANSFER IN PROGRESS" },
  { id: 80, text: "COMPLETED" },
];

export const SHIFTING_VEHICLE_CHOICES: Array<OptionsType> = [
  { id: 10, text: "D Level Ambulance" },
  { id: 20, text: "All double chambered Ambulance with EMT" },
  { id: 30, text: "Ambulance without EMT" },
  { id: 50, text: "Car" },
  { id: 50, text: "Auto-rickshaw" },
];

export const SHIFTING_FILTER_ORDER: Array<OptionsType> = [
  { id: 1, text: "created_date", desc: "ASC Created Date" },
  { id: 2, text: "-created_date", desc: "DESC Created Date" },
  { id: 3, text: "modified_date", desc: "ASC Modified Date" },
  { id: 4, text: "-modified_date", desc: "DESC Modified Date" },
];

export const PATIENT_FILTER_ORDER: Array<OptionsType> = [
  { id: 1, text: "created_date", desc: "ASC Created Date" },
  { id: 2, text: "-created_date", desc: "DESC Created Date" },
  { id: 3, text: "modified_date", desc: "ASC Modified Date" },
  { id: 4, text: "-modified_date", desc: "DESC Modified Date" },
  { id: 5, text: "review_time", desc: "ASC Review Time" },
  { id: 6, text: "-review_time", desc: "DESC Review Time" },
];

export const BED_TYPES: Array<OptionsType> = [
  { id: 1, text: "Non-Covid Ordinary Beds" },
  { id: 150, text: "Non-Covid Oxygen beds" },
  { id: 10, text: "Non-Covid ICU (ICU without ventilator)" },
  { id: 20, text: "Non-Covid Ventilator (ICU with ventilator)" },
  { id: 30, text: "Covid Ordinary Beds" },
  { id: 120, text: "Covid Oxygen beds" },
  { id: 110, text: "Covid ICU (ICU without ventilator)" },
  { id: 100, text: "Covid Ventilators (ICU with ventilator)" },
  { id: 40, text: KASP_STRING + " Ordinary Beds" },
  { id: 60, text: KASP_STRING + " Oxygen beds" },
  { id: 50, text: KASP_STRING + " ICU (ICU without ventilator)" },
  { id: 70, text: KASP_STRING + " ICU (ICU with ventilator)" },
  { id: 2, text: "Hostel" },
  { id: 3, text: "Single Room with Attached Bathroom" },
];

export const DOCTOR_SPECIALIZATION: Array<OptionsType> = [
  { id: 1, text: "General Medicine" },
  { id: 2, text: "Pulmonology" },
  { id: 3, text: "Critical Care" },
  { id: 4, text: "Paediatrics" },
  { id: 5, text: "Other Speciality" },
];

export const MEDICAL_HISTORY_CHOICES: Array<OptionsType> = [
  { id: 1, text: "NO" },
  { id: 2, text: "Diabetes" },
  { id: 3, text: "Heart Disease" },
  { id: 4, text: "HyperTension" },
  { id: 5, text: "Kidney Diseases" },
  { id: 6, text: "Lung Diseases/Asthma" },
  { id: 7, text: "Cancer" },
  { id: 8, text: "OTHER" },
];

export const REVIEW_AT_CHOICES: Array<OptionsType> = [
  { id: 30, text: "30 minutes" },
  { id: 60, text: "1 hour" },
  { id: 120, text: "2 hours" },
  { id: 180, text: "3 hours" },
  { id: 240, text: "4 hours" },
  { id: 300, text: "6 hours" },
  { id: 480, text: "8 hours" },
  { id: 720, text: "12 hours" },
  { id: 1440, text: "24 hours" },
  { id: 2160, text: "36 hours" },
  { id: 2880, text: "48 hours" },
];

export const SYMPTOM_CHOICES: Array<OptionsType> = [
  { id: 1, text: "ASYMPTOMATIC" },
  { id: 2, text: "FEVER" },
  { id: 3, text: "SORE THROAT" },
  { id: 4, text: "COUGH" },
  { id: 5, text: "BREATHLESSNESS" },
  { id: 6, text: "MYALGIA" },
  { id: 7, text: "ABDOMINAL DISCOMFORT" },
  { id: 8, text: "VOMITING/DIARRHOEA" },
  { id: 10, text: "SARI" },
  { id: 11, text: "SPUTUM" },
  { id: 12, text: "NAUSEA" },
  { id: 13, text: "CHEST PAIN" },
  { id: 14, text: "HEMOPTYSIS" },
  { id: 15, text: "NASAL DISCHARGE" },
  { id: 16, text: "BODY ACHE" },
  { id: 9, text: "OTHERS" },
];

export const LINES_CATHETER_CHOICES: Array<OptionsType> = [
  { id: 1, text: "CVP catheter " },
  { id: 2, text: "Arterial Line" },
  { id: 3, text: "Quinton catheter" },
  { id: 4, text: "Chest Tubes (ICD)" },
  { id: 5, text: "NG Tube/GT" },
  { id: 6, text: "Urine Catheters" },
  { id: 7, text: "Other" },
];

export const GENDER_TYPES: Array<OptionsType> = [
  { id: 1, text: "Male" },
  { id: 2, text: "Female" },
  { id: 3, text: "Other" },
];

export const SAMPLE_TEST_RESULT = [
  { id: 1, text: "POSITIVE" },
  { id: 2, text: "NEGATIVE" },
  { id: 3, text: "AWAITING" },
  { id: 4, text: "INVALID" },
];

export const CONSULTATION_SUGGESTION = [
  { id: "HI", text: "Home Isolation" },
  { id: "A", text: "Admission" },
  { id: "R", text: "Refer to another Hospital" },
  { id: "OP", text: "OP Consultation" },
  { id: "DC", text: "Domiciliary Care" },
];

export const ADMITTED_TO = [
  "Home Isolation",
  "Isolation Room",
  "Bed with Oxygen Support",
  "ICU",
  "ICU with Oxygen Support",
  "ICU with Non Invasive Ventilator",
  "ICU with Invasive Ventilator",
  "Gynaecology Ward",
  "Paediatric Ward",
];

export const PATIENT_FILTER_ADMITTED_TO = [
  { id: "0", text: "Not admitted" },
  { id: "20", text: "Home Isolation" },
  { id: "1", text: "Isolation Room" },
  { id: "6", text: "Bed with Oxygen Support" },
  { id: "2", text: "ICU" },
  { id: "4", text: "ICU with Oxygen Support" },
  { id: "3", text: "ICU with Non Invasive Ventilator" },
  { id: "5", text: "ICU with Invasive Ventilator" },
  { id: "30", text: "Gynaecology Ward" },
  { id: "40", text: "Paediatric Ward" },
];

export const PATIENT_CATEGORY = [
  { id: "ASYMPTOMATIC", text: "ASYM (ASYMPTOMATIC) " },
  { id: "Category-A", text: "Mild (Category A)" },
  { id: "Category-B", text: "Moderate (Category B)" },
  { id: "Category-C", text: "Severe (Category C)" },
];

export const PATIENT_FILTER_CATEGORY = [
  { id: "ASYM", text: "ASYM (ASYMPTOMATIC) " },
  { id: "Mild", text: "Mild (Category A)" },
  { id: "Moderate", text: "Moderate (Category B)" },
  { id: "Severe", text: "Severe (Category C)" },
];

export const CURRENT_HEALTH_CHANGE = [
  { id: 0, text: "NO DATA", desc: "" },
  { id: 3, text: "STATUS QUO", desc: "No Change" },
  { id: 4, text: "BETTER", desc: "Better" },
  { id: 2, text: "WORSE", desc: "Worse" },
  { id: 1, text: "REQUIRES VENTILATOR", desc: "Requires Ventilator" },
];

export const SAMPLE_TEST_STATUS = [
  { id: 1, text: "REQUEST_SUBMITTED", desc: "Request Submitted" },
  { id: 2, text: "APPROVED", desc: "Approved for Sample Collection" },
  { id: 3, text: "DENIED", desc: "Request Denied" },
  {
    id: 4,
    text: "SENT_TO_COLLECTON_CENTRE",
    desc: "Sample taken and sent to collection centre",
  },
  { id: 5, text: "RECEIVED_AND_FORWARED", desc: "Received And Forwarded" },
  { id: 6, text: "RECEIVED_AT_LAB", desc: "Received At Lab" },
  { id: 7, text: "COMPLETED", desc: "Test Completed" },
];

export const SAMPLE_FLOW_RULES = {
  REQUEST_SUBMITTED: ["APPROVED", "DENIED"],
  APPROVED: [
    "SENT_TO_COLLECTON_CENTRE",
    "RECEIVED_AND_FORWARED",
    "RECEIVED_AT_LAB",
    "COMPLETED",
  ],
  DENIED: ["REQUEST_SUBMITTED"],
  SENT_TO_COLLECTON_CENTRE: [
    "RECEIVED_AND_FORWARED",
    "RECEIVED_AT_LAB",
    "COMPLETED",
  ],
  RECEIVED_AND_FORWARED: ["RECEIVED_AT_LAB", "COMPLETED"],
  RECEIVED_AT_LAB: ["COMPLETED"],
};

export const ROLE_STATUS_MAP = {
  Staff: ["SENT_TO_COLLECTON_CENTRE"],
  DistrictAdmin: [
    "APPROVED",
    "DENIED",
    "SENT_TO_COLLECTON_CENTRE",
    "RECEIVED_AND_FORWARED",
  ],
  StateLabAdmin: [
    "APPROVED",
    "DENIED",
    "SENT_TO_COLLECTON_CENTRE",
    "RECEIVED_AND_FORWARED",
    "RECEIVED_AT_LAB",
    "COMPLETED",
  ],
};

export const DISEASE_STATUS = [
  "POSITIVE",
  "SUSPECTED",
  "NEGATIVE",
  "RECOVERED",
  "EXPIRED",
];

export const TEST_TYPE = [
  "UNK",
  "ANTIGEN",
  "RTPCR",
  "CBNAAT",
  "TRUENAT",
  "RTLAMP",
  "POCPCR",
];

export const VACCINES = [
  "CoviShield",
  "Covaxin",
  "Sputnik",
  "Moderna",
  "Pfizer",
  "Janssen",
  "Sinovac",
];

export const BLOOD_GROUPS = [
  "UNK",
  "A+",
  "A-",
  "B+",
  "B-",
  "AB+",
  "AB-",
  "O+",
  "O-",
];

export const SAMPLE_TYPE_CHOICES = [
  { id: 0, text: "UNKNOWN" },
  { id: 1, text: "BA/ETA" },
  { id: 2, text: "TS/NPS/NS" },
  { id: 3, text: "Blood in EDTA" },
  { id: 4, text: "Acute Sera" },
  { id: 5, text: "Covalescent sera" },
  { id: 6, text: "Biopsy" },
  { id: 7, text: "AMR" },
  { id: 8, text: "Communicable Diseases" },
  { id: 9, text: "OTHER TYPE" },
];

export const ICMR_CATEGORY = [
  "Cat 0",
  "Cat 1",
  "Cat 2",
  "Cat 3",
  "Cat 4",
  "Cat 5a",
  "Cat 5b",
];

export const TELEMEDICINE_ACTIONS = [
  { id: 10, text: "PENDING", desc: "Pending" },
  { id: 30, text: "SPECIALIST_REQUIRED", desc: "Specialist Required" },
  { id: 40, text: "PLAN_FOR_HOME_CARE", desc: "Plan for Home Care" },
  { id: 50, text: "FOLLOW_UP_NOT_REQUIRED", desc: "Follow Up Not Required" },
  { id: 60, text: "COMPLETE", desc: "Complete" },
  { id: 70, text: "REVIEW", desc: "Review" },
  { id: 80, text: "NOT_REACHABLE", desc: "Not Reachable" },
];

export const FRONTLINE_WORKER = [
  "NOT APPLICABLE",
  "HEALTHCARE WORKER",
  "ELECTED REPRESENTATIVE",
  "POLICE OFFICER",
  "REVENUE OFFICIAL",
  "TEACHER",
  "FIRE FORCE",
  "ANGNAWADI WORKER",
  "KUDUMBASREE",
  "VOLUNTEER",
  "SUPERVISOR",
];

export const DESIGNATION_HEALTH_CARE_WORKER = [
  "AMBULANCE DRIVER",
  "ASHA",
  "ATTENDER",
  "CLEANING STAFF",
  "CSSD STAFF",
  "ANEASTHESIA TECHNICHIAN",
  "DIALYSIS TECHNICIAN",
  "DIETICIAN",
  "DOCTOR",
  "FIELD STAFF",
  "LAB ASSISTANT",
  "LAB TECHNICIAN",
  "NURSING ASSISTANT",
  "OFFICE STAFF",
  "PALLIATIVE NURSE",
  "PHARMACIST",
  "PHYSICIAN ASSISTANT",
  "PHYSIOTHERAPIST",
  "PSYCHOLOGIST",
  "RADIOLOGY TECHNICIAN",
  "SECURITY STAFF",
  "SONOLOGIST",
  "STAFF NURSE",
  "OTHERS",
];

export const NOTIFICATION_EVENTS = [
  { id: "MESSAGE", text: "Message" },
  { id: "PATIENT_CREATED", text: "Patient Created" },
  { id: "PATIENT_UPDATED", text: "Patient Updated" },
  { id: "PATIENT_DELETED", text: "Patient Deleted" },
  { id: "PATIENT_CONSULTATION_CREATED", text: "Patient Consultation Created" },
  { id: "PATIENT_CONSULTATION_UPDATED", text: "Patient Consultation Updated" },
  { id: "PATIENT_CONSULTATION_DELETED", text: "Patient Consultation Deleted" },
  {
    id: "INVESTIGATION_SESSION_CREATED",
    text: "Investigation Session Created",
  },
  { id: "INVESTIGATION_UPDATED", text: "Investigation Updated" },
  { id: "PATIENT_FILE_UPLOAD_CREATED", text: "Patient File Upload Created" },
  {
    id: "CONSULTATION_FILE_UPLOAD_CREATED",
    text: "Consultation File Upload Created",
  },
  {
    id: "PATIENT_CONSULTATION_UPDATE_CREATED",
    text: "Patient Consultation Update Created",
  },
  {
    id: "PATIENT_CONSULTATION_UPDATE_UPDATED",
    text: "Patient Consultation Update Updated",
  },
  { id: "SHIFTING_UPDATED", text: "Shifting Updated" },
];

export const BREATHLESSNESS_LEVEL = [
  "NOT BREATHLESS",
  "MILD",
  "MODERATE",
  "SEVERE",
];

export const RESOURCE_CATEGORY_CHOICES = ["OXYGEN"];

export const RESOURCE_CHOICES: Array<OptionsType> = [
  { id: 10, text: "PENDING" },
  { id: 15, text: "ON HOLD" },
  { id: 20, text: "APPROVED" },
  { id: 30, text: "REJECTED" },
  { id: 55, text: "TRANSPORTATION TO BE ARRANGED" },
  { id: 70, text: "TRANSFER IN PROGRESS" },
  { id: 80, text: "COMPLETED" },
];
export const RESOURCE_SUBCATEGORIES: Array<OptionsType> = [
  { id: 110, text: "LMO in KL" },
  { id: 120, text: "B TYPE OXYGEN CYLINDER" },
  { id: 130, text: "C TYPE OXYGEN CYLINDER" },
  { id: 140, text: "JUMBO D TYPE OXYGEN CYLINDER" },
  { id: 1000, text: "UNSPECIFIED" },
];

export const RESOURCE_FILTER_ORDER: Array<OptionsType> = [
  { id: 1, text: "created_date", desc: "ASC Created Date" },
  { id: 2, text: "-created_date", desc: "DESC Created Date" },
  { id: 3, text: "modified_date", desc: "ASC Modified Date" },
  { id: 4, text: "-modified_date", desc: "DESC Modified Date" },
];

export const NURSING_CARE_FIELDS: Array<OptionsType> = [
  { id: 1, text: "personal_hygiene", desc: "Personal Hygiene" },
  { id: 2, text: "positioning", desc: "Positioning" },
  { id: 3, text: "suctioning", desc: "Suctioning" },
  { id: 4, text: "ryles_tube_care", desc: "Ryles Tube Care" },
  { id: 5, text: "iv_sitecare", desc: "IV Site Care" },
  { id: 6, text: "nubulisation", desc: "Nubulisation" },
  { id: 7, text: "dressing", desc: "Dressing" },
  { id: 8, text: "dvt_pump_stocking", desc: "DVT Pump Stocking" },
  { id: 9, text: "restrain", desc: "Restrain" },
  { id: 10, text: "chest_tube_care", desc: "Chest Tube Care" },
  { id: 11, text: "tracheostomy_care", desc: "Tracheostomy Care" },
  { id: 12, text: "stoma_care", desc: "Stoma Care" },
];

export const EYE_OPEN_SCALE = [
  { value: 4, text: "Spontaneous" },
  { value: 3, text: "To Speech" },
  { value: 2, text: "Pain" },
  { value: 1, text: "None" },
];

export const VERBAL_RESPONSE_SCALE = [
  { value: 5, text: "Oriented/Coos/Babbles" },
  { value: 4, text: "Confused/Irritable" },
  { value: 3, text: "Inappropriate words/Cry to Pain" },
  { value: 2, text: "Incomprehensible words/Moans to pain" },
  { value: 1, text: "None" },
];

export const MOTOR_RESPONSE_SCALE = [
  { value: 6, text: "Obeying commands" },
  { value: 5, text: "Moves to localised pain" },
  { value: 4, text: "Flexion withdrawal from pain" },
  { value: 3, text: "Abnormal Flexion(decorticate)" },
  { value: 2, text: "Abnormal Extension(decerebrate)" },
  { value: 1, text: "No Response" },
];
export const CONSULTATION_TABS: Array<OptionsType> = [
  { id: 1, text: "UPDATES", desc: "Updates" },
  { id: 13, text: "FEED", desc: "Feed" },
  { id: 2, text: "SUMMARY", desc: "Summary" },
  { id: 3, text: "MEDICINES", desc: "Medicines" },
  { id: 4, text: "FILES", desc: "Files" },
  { id: 5, text: "INVESTIGATIONS", desc: "Investigations" },
  { id: 6, text: "ABG", desc: "ABG" },
  { id: 7, text: "NURSING", desc: "Nursing" },
  { id: 8, text: "NEUROLOGICAL_MONITORING", desc: "Neurological Monitoring" },
  { id: 9, text: "VENTILATOR", desc: "Ventilator" },
  { id: 10, text: "NUTRITION", desc: "Nutrition" },
  { id: 11, text: "PRESSURE_SORE", desc: "Pressure Sore" },
  { id: 12, text: "DIALYSIS", desc: "Dialysis" },
];

export const RHYTHM_CHOICES: Array<OptionsType> = [
  { id: 0, text: "Unknown" },
  { id: 5, text: "Regular" },
  { id: 10, text: "Irregular" },
];

<<<<<<< HEAD
export const LOCATION_BED_TYPES: Array<any> = [
  { id: "ISOLATION", name: "Isolation" },
  { id: "ICU", name: "ICU" },
  {
    id: "ICU_WITH_NON_INVASIVE_VENTILATOR",
    name: "ICU with non invasive ventilator",
  },
  { id: "ICU_WITH_OXYGEN_SUPPORT", name: "ICU with oxygen support" },
  { id: "ICU_WITH_INVASIVE_VENTILATOR", name: "ICU with invasive ventilator" },
  { id: "BED_WITH_OXYGEN_SUPPORT", name: "Bed with oxygen support" },
  { id: "REGULAR", name: "Regular" },
=======
export const ASSET_META_TYPE = [{ id: "CAMERA", text: "Camera" }];

export const CAMERA_TYPE = [
  { id: "HIKVISION", text: "ONVIF Camera (HIKVISION)" },
>>>>>>> 144f0e9f
];<|MERGE_RESOLUTION|>--- conflicted
+++ resolved
@@ -571,7 +571,6 @@
   { id: 10, text: "Irregular" },
 ];
 
-<<<<<<< HEAD
 export const LOCATION_BED_TYPES: Array<any> = [
   { id: "ISOLATION", name: "Isolation" },
   { id: "ICU", name: "ICU" },
@@ -583,10 +582,10 @@
   { id: "ICU_WITH_INVASIVE_VENTILATOR", name: "ICU with invasive ventilator" },
   { id: "BED_WITH_OXYGEN_SUPPORT", name: "Bed with oxygen support" },
   { id: "REGULAR", name: "Regular" },
-=======
+];
+
 export const ASSET_META_TYPE = [{ id: "CAMERA", text: "Camera" }];
 
 export const CAMERA_TYPE = [
   { id: "HIKVISION", text: "ONVIF Camera (HIKVISION)" },
->>>>>>> 144f0e9f
 ];