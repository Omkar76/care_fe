export const phonePreg = (phone: string) => {
<<<<<<< HEAD
  const pattern = /^((\+91|91|0)[\- ]{0,1})?[456789]\d{9}$/;
=======
  const pattern = /^((\+91|91|0)[\- ]{0,1})?[123456789]\d{9}$/;
>>>>>>> ccbfc989
  return pattern.test(phone);
};

export const validateLocationCoordinates = (location: string) => {
  const pattern = /^-?([1-8]?[1-9]|[1-9]0)\.{1}\d{1,6}/;
  return pattern.test(location);
};

export const validateEmailAddress = (email: string) => {
  const pattern =
    /^(([^<>()\[\]\\.,;:\s@"]+(\.[^<>()\[\]\\.,;:\s@"]+)*)|(".+"))@((\[[0-9]{1,3}\.[0-9]{1,3}\.[0-9]{1,3}\.[0-9]{1,3}\])|(([a-zA-Z\-0-9]+\.)+[a-zA-Z]{2,}))$/;
  return pattern.test(email);
};

export const getArrayValueByKey = (
  arr: Array<any>,
  attr: string,
  value: string | number
) => {
  for (let i = 0; i < arr.length; i++) {
    if (arr[i][attr] == value) {
      return i;
    }
  }
  return -1;
};

export const getRandomNumbers = (min: number, max: number) => {
  return Math.floor(Math.random() * max) + min;
};

export const validateUsername = (username: string) => {
  const pattern = /^[\w.@+-]+[^.@+_-]$/;
  return pattern.test(username);
};

export const validatePassword = (password: string) => {
  const pattern =
    /(?=(.*[0-9]))((?=.*[A-Za-z0-9])(?=.*[A-Z])(?=.*[a-z]))^.{8,}$/;
  return pattern.test(password);
};

export const validatePincode = (pincode: string) => {
  const pattern = /^[1-9][0-9]{5}$/;
  return pattern.test(pincode);
};<|MERGE_RESOLUTION|>--- conflicted
+++ resolved
@@ -1,9 +1,5 @@
 export const phonePreg = (phone: string) => {
-<<<<<<< HEAD
-  const pattern = /^((\+91|91|0)[\- ]{0,1})?[456789]\d{9}$/;
-=======
   const pattern = /^((\+91|91|0)[\- ]{0,1})?[123456789]\d{9}$/;
->>>>>>> ccbfc989
   return pattern.test(phone);
 };
 
