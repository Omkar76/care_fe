--- conflicted
+++ resolved
@@ -30,13 +30,9 @@
     filter.asset_type ? filter.asset_type : ""
   );
   const [facilityId, setFacilityId] = useState<number | "">(filter.facility);
-<<<<<<< HEAD
-  const [qParams, _setQParams] = useQueryParams();
-=======
   const [locationId, setLocationId] = useState<string | "">(filter.location);
   const [qParams, _] = useQueryParams();
 
->>>>>>> 5872f42e
   useEffect(() => {
     console.log(facility);
     setFacilityId(facility?.id ? facility?.id : "");
