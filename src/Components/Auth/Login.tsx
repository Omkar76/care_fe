import React, { useState } from "react";
import { useDispatch } from "react-redux";
import { postLogin } from "../../Redux/actions";
import {  navigate } from "hookrouter";
import {
  CardActions,
  CardContent,
  Grid
} from "@material-ui/core";
import { TextInputField } from "../Common/HelperInputFields";
import { get } from "lodash";
import { PublicDashboard } from "../Dashboard/PublicDashboard";
import ReCaptcha from "react-google-recaptcha";

export const Login = () => {
<<<<<<< HEAD

=======
>>>>>>> aaa39d7e
  const dispatch: any = useDispatch();
  const initForm: any = {
    username: "",
    password: ""
  };
  const initErr: any = {};
  const [form, setForm] = useState(initForm);
  const [errors, setErrors] = useState(initErr);
  const [isCaptchaEnabled, setCaptcha] = useState(false);

  const captchaKey = process.env.GOOGLE_KEY ? process.env.GOOGLE_KEY : "";

  const handleChange = (e: any) => {
    const { value, name } = e.target;
    const fieldValue = Object.assign({}, form);
    const errorField = Object.assign({}, errors);
    if (errorField[name]) {
      errorField[name] = null;
      setErrors(errorField);
    }
    fieldValue[name] = value;
    if (name === "username") {
      fieldValue[name] = value.toLowerCase();
    }
    setForm(fieldValue);
  };

  const validateData = () => {
    let hasError = false;
    const err = Object.assign({}, errors);
    Object.keys(form).forEach(key => {
      if (
        typeof form[key] === "string" &&
        key !== "password" &&
        key !== "confirm"
      ) {
        if (!form[key].match(/\w/)) {
          hasError = true;
          err[key] = "This field is required";
        }
      }
      if (!form[key]) {
        hasError = true;
        err[key] = "This field is required";
      }
    });
    if (hasError) {
      setErrors(err);
      return false;
    }
    return form;
  };

  const handleSubmit = (e: any) => {
    e.preventDefault();
    const valid = validateData();
    if (valid) {
      dispatch(postLogin(valid)).then((resp: any) => {
        const res = get(resp, "data", null);
        const statusCode = get(resp, "status", "");
        if (res && statusCode === 429) {
          setCaptcha(true);
        } else if (res && statusCode === 200) {
          localStorage.setItem("care_access_token", res.access);
          localStorage.setItem("care_refresh_token", res.refresh);
          navigate("/facility");
          window.location.reload();
        }
      });
    }
  };

  const onCaptchaChange = (value: any) => {
    if (value && isCaptchaEnabled) {
      const formCaptcha = { ...form };
      formCaptcha["g-recaptcha-response"] = value;
      setForm(formCaptcha);
    }
  };

  return (
    <div className="flex flex-col md:flex-row my-20 md:my-40 items-center justify-between ">
      <PublicDashboard />
      <div className="w-full md:w-auto mt-10 md:mt-0">
        <div className="bg-white mt-4 md:mt-20 rounded-lg shadow-lg px-4 py-4">
          <div className="text-2xl font-bold text-center pt-4 text-green-600">
            Authorized Login
          </div>
          <form onSubmit={e => handleSubmit(e)}>
            <CardContent>
              <TextInputField
                name="username"
                label="User Name"
                variant="outlined"
                margin="dense"
                InputLabelProps={{ shrink: !!form.username }}
                value={form.username}
                onChange={handleChange}
                errors={errors.username}
              />
              <TextInputField
                type="password"
                name="password"
                label="Password"
                variant="outlined"
                margin="dense"
                autoComplete='off'
                InputLabelProps={{ shrink: !!form.password }}
                value={form.password}
                onChange={handleChange}
                errors={errors.password}
              />
            </CardContent>
            <CardActions className="padding16">
              <Grid container justify="center">
                {isCaptchaEnabled && (
                  <Grid item className="px-8 py-4">
                    <ReCaptcha
                      sitekey={captchaKey}
                      onChange={onCaptchaChange}
                    />
                    <span className="text-red-500">{errors.captcha}</span>
                  </Grid>
                )}
                <div className="w-full flex justify-between items-center">
                  <a href="/forgot-password">Forgot password?</a>
                  <button className="bg-green-500 btn text-white px-6" onClick={e => handleSubmit(e)}>
                    Login
                  </button>
                </div>
              </Grid>
            </CardActions>
          </form>
        </div>
      </div>
    </div>
  );
};<|MERGE_RESOLUTION|>--- conflicted
+++ resolved
@@ -13,10 +13,6 @@
 import ReCaptcha from "react-google-recaptcha";
 
 export const Login = () => {
-<<<<<<< HEAD
-
-=======
->>>>>>> aaa39d7e
   const dispatch: any = useDispatch();
   const initForm: any = {
     username: "",
