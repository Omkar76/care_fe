--- conflicted
+++ resolved
@@ -24,23 +24,10 @@
   | NursingCareStatus
 
 type state = {
-<<<<<<< HEAD
-	visibleEditor: option<editor>,
-	nursingCare: NursingCareTypes.t,
-	abgEditor: ABGAnalysisEditorTypes.t,
-	hemodynamic_parameter_editor: HemodynamicParametersType.t
-}
-
-type action =
-| ShowEditor(editor)
-| CloseEditor
-| SetNursingCare(NursingCareTypes.t)
-| SetABGAnalysisEditor(ABGAnalysisEditorTypes.t)
-| SetHemodynamicParametersEditor(HemodynamicParametersType.t)
-=======
   visibleEditor: option<editor>,
   nursingCare: NursingCare.t,
   abgEditor: ABGAnalysis.t,
+  hemodynamic_parameter_editor: HemodynamicParametersType.t,
   neurologicalMonitoringStatus: string,
   hemodynamicParametersStatus: string,
   ventilatorParametersStatus: string,
@@ -58,37 +45,16 @@
   | CloseEditor
   | SetABGAnalysisEditor(ABGAnalysis.t)
   | SetNursingCare(NursingCare.t)
+  | SetHemodynamicParametersEditor(HemodynamicParametersType.t)
   | UpdateNursingCareStatus(string)
   | UpdateTotal(int)
->>>>>>> 1f1b9115
 
 let showEditor = (editor, send) => {
   send(ShowEditor(editor))
 }
 
-<<<<<<< HEAD
-let editor = (state, send) => {
-	switch state.visibleEditor {
-		| Some(editor) => {
-			switch editor {
-				| NeurologicalMonitoringEditor
-				| HemodynamicParametersEditor => <CriticalCare__HemodynamicParameters initialState={state.hemodynamic_parameter_editor} handleDone={(data) => send(SetHemodynamicParametersEditor(data))} />
-				| VentilatorParametersEditor => <CriticalCare__VentilatorParametersEditor />
-				| ArterialBloodGasAnalysisEditor => <CriticalCare__ABGAnalysisEditor initialState={state.abgEditor} handleDone={(data) => send(SetABGAnalysisEditor(data))} />
-				| BloodSugarEditor
-				| IOBalanceEditor
-				| DialysisEditor
-				| PressureSoreEditor
-				| NursingCareEditor => <CriticalCare__NursingCare initialState={state.nursingCare} handleDone={(data) => send(SetNursingCare(data))} />
-			}
-		}
-		| None => React.null
-	}
-}
-=======
 let handleDone = (editorName, data, state, send) => {
   send(CloseEditor)
->>>>>>> 1f1b9115
 
   {
     switch editorName {
@@ -149,27 +115,12 @@
 }
 
 let reducer = (state, action) => {
-<<<<<<< HEAD
-switch action {
-| ShowEditor(editor) => {...state, visibleEditor: Some(editor)}
-| CloseEditor => {...state, visibleEditor: None}
-| SetNursingCare(nursingCare) => {...state, nursingCare: nursingCare}
-| SetABGAnalysisEditor(editor) => {...state, abgEditor: editor}
-| SetHemodynamicParametersEditor(editor) => {...state, hemodynamic_parameter_editor: editor}
-}
-}
-
-let initialState = {
-	visibleEditor: None,
-	nursingCare: NursingCareTypes.init,
-	abgEditor: ABGAnalysisEditorTypes.init,
-	hemodynamic_parameter_editor: HemodynamicParametersType.init
-=======
   switch action {
   | ShowEditor(editor) => {...state, visibleEditor: Some(editor)}
   | CloseEditor => {...state, visibleEditor: None}
   | SetABGAnalysisEditor(editor) => {...state, abgEditor: editor}
   | SetNursingCare(nursingCare) => {...state, nursingCare: nursingCare}
+  | SetHemodynamicParametersEditor(editor) => {...state, hemodynamic_parameter_editor: editor}
   | UpdateNursingCareStatus(nursingCareStatus) => {
       ...state,
       nursingCareStatus: nursingCareStatus,
@@ -204,6 +155,7 @@
     tracheostomyCare: "",
     stomaCare: "",
   },
+  hemodynamic_parameter_editor: HemodynamicParametersType.init,
   neurologicalMonitoringStatus: "0",
   hemodynamicParametersStatus: "0",
   ventilatorParametersStatus: "0",
@@ -230,7 +182,6 @@
       PressureSoreEditor,
       NursingCareEditor,
     ])->React.array} </div>
->>>>>>> 1f1b9115
 }
 
 @react.component
