let str = React.string
@val external document: {..} = "document"
open CriticalCare__Types
type editor =
  | NeurologicalMonitoringEditor
  | HemodynamicParametersEditor
  | VentilatorParametersEditor
  | ArterialBloodGasAnalysisEditor
  | BloodSugarEditor
  | IOBalanceEditor
  | DialysisEditor
  | PressureSoreEditor
  | NursingCareEditor

type state = {
  visibleEditor: option<editor>,
  nursingCare: NursingCare.t,
  abgEditor: ABGAnalysis.t,
  neurologicalMonitoring: NeurologicalMonitoring.t,
  hemodynamic_parameter_editor: CriticalCare__HemodynamicParameters.t,
  ventilatorParametersEditor: CriticalCare__VentilatorParameters.t,
  neurologicalMonitoringStatus: string,
  hemodynamicParametersStatus: string,
  ventilatorParametersStatus: string,
  arterialBloodGasAnalysisStatus: string,
  bloodSugarStatus: string,
  ioBalanceData: IOBalance.t,
  ioBalanceStatus: string,
  dialysisStatus: string,
  pressureSoreStatus: string,
  nursingCareStatus: string,
  totalStatus: int,
  bloodSugarEditor: BloodSugar.t,
  dialysisEditor: Dialysis.t,
}

type action =
  | ShowEditor(editor)
  | CloseEditor
  | SetABGAnalysisEditor(ABGAnalysis.t)
  | SetNursingCare(NursingCare.t)
  | SetNeurologicalMonitoringEditor(NeurologicalMonitoring.t)
  | SetHemodynamicParametersEditor(CriticalCare__HemodynamicParameters.t)
  | SetVentilatorParametersEditor(CriticalCare__VentilatorParameters.t)
  | UpdateNursingCareStatus(string)
  | UpdateVentilatorParametersStatus(string)
  | UpdateHemodynamicParameterStatus(string)
  | UpdateABGAnalysisStatus(string)
  | UpdateTotal(int)
  | SetBloodSugarEditor(BloodSugar.t)
  | UpdateBloodSugarStatus(string)
  | SetDialysisEditor(Dialysis.t)
  | UpdateDialysisStatus(string)
  | UpdateNeurologicalMonitoringStatus(string)
  | SetIOBalaceData(IOBalance.t)
  | SetIOBalaceStatus(IOBalance.t)

let showEditor = (editor, send) => {
  send(ShowEditor(editor))
}

let showStatus = item => {
  str("Completed " ++ item ++ "%")
}

let editorToggle = (editorName, state, send) => {
  Js.log(state)
  <div
    id="editorToggle"
    className="w-3/4 border-2 px-4 py-6 mx-auto my-4 cursor-pointer flex justify-between items-center"
    onClick={_ => showEditor(editorName, send)}>
    {switch editorName {
    | NeurologicalMonitoringEditor => str("Neurological Monitoring")
    | HemodynamicParametersEditor => str("Hemodynamic Parameters")
    | VentilatorParametersEditor => str("Ventilator Parameters")
    | ArterialBloodGasAnalysisEditor => str("Arterial Blood Gas Analysis")
    | BloodSugarEditor => str("Blood Sugar")
    | IOBalanceEditor => str("I/O Balance")
    | DialysisEditor => str("Dialysis")
    | PressureSoreEditor => str("Pressure Sore")
    | NursingCareEditor => str("Nursing Care")
    }}
    <div>
      {switch editorName {
      | NeurologicalMonitoringEditor => showStatus(state.neurologicalMonitoringStatus)
      | HemodynamicParametersEditor => showStatus(state.hemodynamicParametersStatus)
      | VentilatorParametersEditor => showStatus(state.ventilatorParametersStatus)
      | ArterialBloodGasAnalysisEditor => showStatus(state.arterialBloodGasAnalysisStatus)
      | BloodSugarEditor => showStatus(state.bloodSugarStatus)
      | IOBalanceEditor => showStatus(state.ioBalanceStatus)
      | DialysisEditor => showStatus(state.dialysisStatus)
      | PressureSoreEditor => showStatus(state.pressureSoreStatus)
      | NursingCareEditor => showStatus(state.nursingCareStatus)
      }}
    </div>
  </div>
}

let reducer = (state, action) => {
  switch action {
  | ShowEditor(editor) => {...state, visibleEditor: Some(editor)}
  | CloseEditor => {...state, visibleEditor: None}
  | SetABGAnalysisEditor(editor) => {...state, abgEditor: editor}
  | SetNursingCare(nursingCare) => {...state, nursingCare: nursingCare}
  | SetNeurologicalMonitoringEditor(neurologicalMonitoring) => {
      ...state,
      neurologicalMonitoring: neurologicalMonitoring,
    }
  | SetHemodynamicParametersEditor(editor) => {...state, hemodynamic_parameter_editor: editor}
  | SetVentilatorParametersEditor(editor) => {...state, ventilatorParametersEditor: editor}
  | UpdateNursingCareStatus(nursingCareStatus) => {
      ...state,
      nursingCareStatus: nursingCareStatus,
    }
  | UpdateVentilatorParametersStatus(status) => {
      ...state,
      ventilatorParametersStatus: status,
    }
  | UpdateHemodynamicParameterStatus(hemodynamicParametersStatus) => {
      ...state,
      hemodynamicParametersStatus: hemodynamicParametersStatus,
    }
  | UpdateTotal(total) => {...state, totalStatus: total}
  | SetBloodSugarEditor(editor) => {...state, bloodSugarEditor: editor}
  | UpdateBloodSugarStatus(bloodSugarStatus) => {...state, bloodSugarStatus: bloodSugarStatus}
  | SetDialysisEditor(editor) => {...state, dialysisEditor: editor}
  | UpdateDialysisStatus(dialysisStatus) => {...state, dialysisStatus: dialysisStatus}
  | UpdateNeurologicalMonitoringStatus(neurologicalMonitoringStatus) => {
      ...state,
      neurologicalMonitoringStatus: neurologicalMonitoringStatus,
    }
<<<<<<< HEAD
  | SetIOBalaceData(data) => {...state, ioBalanceData: data}
  | SetIOBalaceStatus(iobState) => {
    let statusOf = (sliders: array< IOBalance.slider_type>) => {
      let length = Belt.Array.length
      (sliders->Belt.Array.reduce(0, (acc, slider) => slider.value === "" ? acc : acc + 1),  sliders->length)
    }
    let (inf_done, inf_total) = statusOf(iobState.intake.infusions.sliders)
    let (ivf_done, ivf_total) = statusOf(iobState.intake.iv_fluid.sliders)
    let (feed_done, feed_total) = statusOf(iobState.intake.feed.sliders)
    let (out_done, out_total) = statusOf(iobState.outturn.sliders)
    
    let toFloat = Belt.Int.toFloat
    let toInt = Belt.Int.fromFloat
    let toString = Belt.Int.toString
    let status = (inf_done + ivf_done + feed_done + out_done)->toFloat /. (inf_total + ivf_total + feed_total + out_total)->toFloat
    {...state, ioBalanceStatus: (status *. 100.0)->toInt->toString}
  }
=======
  | UpdateABGAnalysisStatus(arterialBloodGasAnalysisStatus) => {
      ...state,
      arterialBloodGasAnalysisStatus: arterialBloodGasAnalysisStatus,
    }
>>>>>>> dcb16bbb
  }
}

let initialState = {
  visibleEditor: None,
  abgEditor: {
    po2: "",
    pco2: "",
    pH: "",
    hco3: "",
    baseExcess: "",
    lactate: "",
    sodium: "",
    potassium: "",
  },
  nursingCare: {
    personalHygiene: "",
    positioning: "",
    suctioning: "",
    rylesTubeCare: "",
    iVSitecare: "",
    nubulisation: "",
    dressing: "",
    dVTPumpStocking: "",
    restrain: "",
    chestTubeCare: "",
    tracheostomyCare: "",
    stomaCare: "",
  },
  neurologicalMonitoring: {
    pronePosition: false,
    levelOfConciousness: "",
    locDescription: "",
    leftPupilSize: "",
    leftSizeDescription: "",
    leftPupilReaction: "",
    leftReactionDescription: "",
    rightPupilSize: "",
    rightSizeDescription: "",
    rightPupilReaction: "",
    rightReactionDescription: "",
    eyeOpen: "",
    verbalResponse: "",
    motorResponse: "",
    totalGlascowScale: "",
    upperExtremityR: "",
    upperExtremityL: "",
    lowerExtremityR: "",
    lowerExtremityL: "",
  },
  hemodynamic_parameter_editor: {
    bp_systolic: "",
    bp_diastolic: "",
    pulse: "",
    temperature: "",
    respiratory_rate: "",
    rhythm: None,
    description: "",
  },
  ventilatorParametersEditor: {
    ventilationInterface: "iv",
    iv: {
      ventilatorMode: "",
      ventilatorModeSubOption: {
        cmv: "",
        simv: "",
        psv: "",
      },
      peep: "",
      peakInspiratoryPressure: "",
      meanAirwayPressure: "",
      respiratoryRateVentilator: "",
      tidalVolume: "",
      fio2: "",
      spo2: "",
    },
    niv: {
      ventilatorMode: "",
      ventilatorModeSubOption: {
        cmv: "",
        simv: "",
        psv: "",
      },
      peep: "",
      peakInspiratoryPressure: "",
      meanAirwayPressure: "",
      respiratoryRateVentilator: "",
      tidalVolume: "",
      fio2: "",
      spo2: "",
    },
    none: {
      nasalProngs: Some(""),
      simpleFaceMask: Some(""),
      nonRebreathingMask: false,
      highFlowNasalCannula: false,
      fio2: "",
      spo2: "",
    },
  },
  neurologicalMonitoringStatus: "0",
  hemodynamicParametersStatus: "0",
  ventilatorParametersStatus: "0",
  arterialBloodGasAnalysisStatus: "0",
  bloodSugarStatus: "0",
  ioBalanceData: IOBalance.initialState,
  ioBalanceStatus: "0",
  dialysisStatus: "0",
  pressureSoreStatus: "0",
  nursingCareStatus: "0",
  totalStatus: 0,
  bloodSugarEditor: {
    blood_sugar_level: "",
    dosage: "",
    frequency: "OD",
  },
  dialysisEditor: {
    fluid_balance: "",
    net_balance: "",
  },
}

let editorButtons = (state, send) => {
  <div> {Js.Array.map(editor => {
      editorToggle(editor, state, send)
    }, [
      NeurologicalMonitoringEditor,
      HemodynamicParametersEditor,
      VentilatorParametersEditor,
      ArterialBloodGasAnalysisEditor,
      BloodSugarEditor,
      IOBalanceEditor,
      DialysisEditor,
      PressureSoreEditor,
      NursingCareEditor,
    ])->React.array} </div>
}

@react.component
export make = () => {
  let (state, send) = React.useReducer(reducer, initialState)
  Js.log2(state, initialState)
  <div>
    <div className="w-3/4 mx-auto my-4" />
    <div className="w-3/4 mx-auto my-4">
      {switch state.visibleEditor {
      | Some(editor) =>
        <div id="editor">
          <button id="closeEditor" onClick={_ => send(CloseEditor)}> {str("Back")} </button>
          {switch editor {
          | NeurologicalMonitoringEditor =>
            <CriticalCare__NeurologicalMonitoringEditor
              initialState={state.neurologicalMonitoring}
              handleDone={(data, status) => {
                send(SetNeurologicalMonitoringEditor(data))
                send(UpdateNeurologicalMonitoringStatus(status))
                send(CloseEditor)
                if status === "100" {
                  send(UpdateTotal(state.totalStatus + 1))
                }
              }}
            />
          | HemodynamicParametersEditor =>
            <CriticalCare__HemodynamicParametersEditor
              initialState={state.hemodynamic_parameter_editor}
              handleDone={(data, status) => {
                send(SetHemodynamicParametersEditor(data))
                send(UpdateHemodynamicParameterStatus(status))
                send(CloseEditor)
                if status === "100" {
                  send(UpdateTotal(state.totalStatus + 1))
                }
              }}
            />
          | VentilatorParametersEditor =>
            <CriticalCare__VentilatorParametersEditor
              initialState={state.ventilatorParametersEditor}
              handleDone={(data, status) => {
                send(SetVentilatorParametersEditor(data))
                send(UpdateVentilatorParametersStatus(status))
                send(CloseEditor)
              }}
            />
          | ArterialBloodGasAnalysisEditor =>
            <CriticalCare__ABGAnalysisEditor
              initialState={state.abgEditor}
              handleDone={(data, status) => {
                send(SetABGAnalysisEditor(data))
                send(UpdateABGAnalysisStatus(status))
                send(CloseEditor)
                if status === "100" {
                  send(UpdateTotal(state.totalStatus + 1))
                }
              }}
            />
          | BloodSugarEditor =>
            <CriticalCare_BloodSugarEditor
              initialState={state.bloodSugarEditor}
              handleDone={data => {
                send(CloseEditor)
                send(SetBloodSugarEditor(data))
                let status = BloodSugar.showStatus(data)
                send(UpdateBloodSugarStatus(status))
                if status == "100" {
                  send(UpdateTotal(state.totalStatus + 1))
                }
              }}
            />
          | IOBalanceEditor => 
            <CriticalCare__IOBalanceEditor
              initialState={state.ioBalanceData}
              handleDone={data => {
                CloseEditor->send
                data->SetIOBalaceStatus->send
                data->SetIOBalaceData->send
              }}
            />
          | DialysisEditor =>
            <CriticalCare_DialysisEditor
              initialState={state.dialysisEditor}
              handleDone={data => {
                send(CloseEditor)
                send(SetDialysisEditor(data))
                let status = Dialysis.showStatus(data)
                send(UpdateDialysisStatus(status))
                if status == "100" {
                  send(UpdateTotal(state.totalStatus + 1))
                }
              }}
            />
          | PressureSoreEditor
          | NursingCareEditor =>
            <CriticalCare__NursingCareEditor
              initialState={state.nursingCare}
              handleDone={(data, status) => {
                send(SetNursingCare(data))
                send(UpdateNursingCareStatus(status))
                send(CloseEditor)
                if status === "100" {
                  send(UpdateTotal(state.totalStatus + 1))
                }
              }}
            />
          }}
        </div>
      | None => editorButtons(state, send)
      }}
    </div>
  </div>
}<|MERGE_RESOLUTION|>--- conflicted
+++ resolved
@@ -129,7 +129,6 @@
       ...state,
       neurologicalMonitoringStatus: neurologicalMonitoringStatus,
     }
-<<<<<<< HEAD
   | SetIOBalaceData(data) => {...state, ioBalanceData: data}
   | SetIOBalaceStatus(iobState) => {
     let statusOf = (sliders: array< IOBalance.slider_type>) => {
@@ -147,12 +146,10 @@
     let status = (inf_done + ivf_done + feed_done + out_done)->toFloat /. (inf_total + ivf_total + feed_total + out_total)->toFloat
     {...state, ioBalanceStatus: (status *. 100.0)->toInt->toString}
   }
-=======
   | UpdateABGAnalysisStatus(arterialBloodGasAnalysisStatus) => {
       ...state,
       arterialBloodGasAnalysisStatus: arterialBloodGasAnalysisStatus,
     }
->>>>>>> dcb16bbb
   }
 }
 
