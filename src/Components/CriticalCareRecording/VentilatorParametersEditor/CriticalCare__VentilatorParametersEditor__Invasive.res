--- conflicted
+++ resolved
@@ -39,7 +39,7 @@
     "end": "30",
     "interval": "5",
     "step": 1.0,
-    "id":"peep"
+    "id": "peep",
   },
   {
     "title": "Peak Inspiratory Pressure (PIP) (cm H2O)",
@@ -47,7 +47,7 @@
     "end": "100",
     "interval": "10",
     "step": 1.0,
-       "id":"peakInspiratoryPressure"
+    "id": "peakInspiratoryPressure",
   },
   {
     "title": "Mean Airway Pressure (cm H2O",
@@ -55,7 +55,7 @@
     "end": "40",
     "interval": "5",
     "step": 1.0,
-        "id":"meanAirwayPressure"
+    "id": "meanAirwayPressure",
   },
   {
     "title": "Respiratory Rate Ventilator (bpm)",
@@ -63,7 +63,7 @@
     "end": "100",
     "interval": "10",
     "step": 1.0,
-    "id":"respiratoryRateVentilator"
+    "id": "respiratoryRateVentilator",
   },
   {
     "title": "Tidal Volume (ml)",
@@ -71,7 +71,7 @@
     "end": "1000",
     "interval": "100",
     "step": 1.0,
-      "id":"tidalVolume"
+    "id": "tidalVolume",
   },
   {
     "title": "FiO2 (%)",
@@ -79,7 +79,7 @@
     "end": "100",
     "interval": "10",
     "step": 1.0,
-    "id":"fio2"
+    "id": "fio2",
   },
   {
     "title": "SPO2 (%)",
@@ -87,71 +87,68 @@
     "end": "100",
     "interval": "10",
     "step": 1.0,
-    "id":"spo2"
+    "id": "spo2",
   },
 ]
 
 @react.component
-let make = (~state:VentilatorParameters.iv,~send:VentilatorParameters.action => unit) => {
-
+let make = (~state: VentilatorParameters.iv, ~send: VentilatorParameters.action => unit) => {
   <div>
     <h4 className="mb-4"> {str("Ventilator Mode")} </h4>
     <div className="mb-4">
-      <label onClick={_ => send(SetIv({...state,ventilatorMode:"cmv"}))}>
+      <label onClick={_ => send(SetIv({...state, ventilatorMode: "cmv"}))}>
         <input className="mr-2" type_="radio" name="ventilatorMode" value={"cmv"} id={"cmv"} />
         {str({"Control Mechanical Ventilation (CMV)"})}
       </label>
-<<<<<<< HEAD
-      <div className={`ml-6 ${state.ventilatorMode !== "cmv" ? "pointer-events-none opacity-50" : ""} `}>
+      <div
+        className={`ml-6 ${state.ventilatorMode !== "cmv"
+            ? "pointer-events-none opacity-50"
+            : ""} `}>
         <CriticalCare__RadioButton options={cmvOptionsArray} horizontal={false} />
       </div>
-=======
-      // <div className={`ml-6 ${active !== "cmv" ? "pointer-events-none opacity-50" : ""} `}>
-      //   <CriticalCare__RadioButton options={cmvOptionsArray} horizontal={false} />
-      // </div>
->>>>>>> 299ecbf0
     </div>
     <div className="mb-4">
-      <label onClick={_ => send(SetIv({...state,ventilatorMode:"simv"}))}>
+      <label onClick={_ => send(SetIv({...state, ventilatorMode: "simv"}))}>
         <input className="mr-2" type_="radio" name="ventilatorMode" value={"simv"} id={"simv"} />
         {str({"Synchronised Intermittent Mandatory Ventilation (SIMV)"})}
       </label>
-<<<<<<< HEAD
-      <div className={`ml-6 ${state.ventilatorMode !== "simv" ? "pointer-events-none opacity-50" : ""} `}>
+      <div
+        className={`ml-6 ${state.ventilatorMode !== "simv"
+            ? "pointer-events-none opacity-50"
+            : ""} `}>
         <CriticalCare__RadioButton options={simvOptionArray} horizontal={false} />
       </div>
-=======
-      // <div className={`ml-6 ${active !== "simv" ? "pointer-events-none opacity-50" : ""} `}>
-      //   <CriticalCare__RadioButton options={simvOptionArray} horizontal={false} />
-      // </div>
->>>>>>> 299ecbf0
     </div>
     <div className="mb-4">
-      <label onClick={_ => send(SetIv({...state,ventilatorMode:"psv"}))}>
+      <label onClick={_ => send(SetIv({...state, ventilatorMode: "psv"}))}>
         <input className="mr-2" type_="radio" name="ventilatorMode" value={"psv"} id={"psv"} />
         {str({"C-PAP/ Pressure Support Ventilation (PSV)"})}
       </label>
-      <div className={`ml-6 ${state.ventilatorMode !== "psv" ? "pointer-events-none opacity-50" : ""} `}>
+      <div
+        className={`ml-6 ${state.ventilatorMode !== "psv"
+            ? "pointer-events-none opacity-50"
+            : ""} `}>
         {psvOptionsArray
         |> Array.map(option => {
           let value = switch option["id"] {
-            | "peep" => state.peep
-            | "peakInspiratoryPressure" => state.peakInspiratoryPressure
-            | "meanAirwayPressure" => state.meanAirwayPressure
-            | "respiratoryRateVentilator" => state.respiratoryRateVentilator
-            | "tidalVolume" => state.tidalVolume
-            | "fio2" => state.fio2
-            | "spo2" => state.spo2
-            | _ => ""
-            }
-          let newState =(s) => switch option["id"] {
-            | "peep" => {...state,peep:s}
-            | "peakInspiratoryPressure" => {...state,peakInspiratoryPressure:s}
-            | "meanAirwayPressure" => {...state,meanAirwayPressure:s}
-            | "respiratoryRateVentilator" => {...state,respiratoryRateVentilator:s}
-            | "tidalVolume" => {...state,tidalVolume:s}
-            | "fio2" => {...state,fio2:s}
-            | "spo2" => {...state,spo2:s}
+          | "peep" => state.peep
+          | "peakInspiratoryPressure" => state.peakInspiratoryPressure
+          | "meanAirwayPressure" => state.meanAirwayPressure
+          | "respiratoryRateVentilator" => state.respiratoryRateVentilator
+          | "tidalVolume" => state.tidalVolume
+          | "fio2" => state.fio2
+          | "spo2" => state.spo2
+          | _ => ""
+          }
+          let newState = s =>
+            switch option["id"] {
+            | "peep" => {...state, peep: s}
+            | "peakInspiratoryPressure" => {...state, peakInspiratoryPressure: s}
+            | "meanAirwayPressure" => {...state, meanAirwayPressure: s}
+            | "respiratoryRateVentilator" => {...state, respiratoryRateVentilator: s}
+            | "tidalVolume" => {...state, tidalVolume: s}
+            | "fio2" => {...state, fio2: s}
+            | "spo2" => {...state, spo2: s}
             | _ => state
             }
           <Slider
