let str = React.string
open CriticalCare__Types

let checkBoxSliderConfig = [
<<<<<<< HEAD
    {
        "checkboxTitle":"Nasal Prongs"
        "title":"Oxygen Level (l/m)",
        "start":"0",
        "end":"50",
        "interval":"5",
        "step":1.0,
         "id": "nasalProngs"  
    },
    {
        "checkboxTitle":"Simple Face Mask"
        "title":"Oxygen Level (l/m)",
        "start":"0",
        "end":"50",
        "interval":"5",
        "step":1.0,
         "id": "simpleFaceMask"  
    }
]

let sliderConfig = [
    {
        "title":"FiO2 (%)",
        "start":"20",
        "end":"100",
        "interval":"10",
        "step":1.0,
        "id": "fio2"   
    },
    {
        "title":"SPO2 (%)",
        "start":"0",
        "end":"100",
        "interval":"10",
        "step":1.0,
        "id": "spo2"
    }
]

module ShowOnChecked = {
@react.component
let make = (~title,~children,~onChange) => {
    let (checked,setChecked) = React.useState(_ => false)
    let handleChange = (_) => {
        onChange(!checked)
        setChecked(prev =>  !prev) 
    }

=======
  {
    "checkboxTitle": "Nasal Prongs",
    "title": "Oxygen Level (l/m)",
    "start": "0",
    "end": "50",
    "interval": "5",
    "step": 1.0,
  },
  {
    "checkboxTitle": "Simple Face Mask",
    "title": "Oxygen Level (l/m)",
    "start": "0",
    "end": "50",
    "interval": "5",
    "step": 1.0,
  },
]

let sliderConfig = [
  {
    "title": "FiO2 (%)",
    "start": "20",
    "end": "100",
    "interval": "10",
    "step": 1.0,
  },
  {
    "title": "SPO2 (%)",
    "start": "0",
    "end": "100",
    "interval": "10",
    "step": 1.0,
  },
]

module ShowOnChecked = {
  @react.component
  let make = (~title, ~children) => {
    let (checked, setChecked) = React.useState(_ => false)
    let handleChange = e => setChecked(prev => !prev)
    Js.log(checked)
>>>>>>> 299ecbf0
    <>
      <label htmlFor={title} className="mb-6 block">
        <input
          type_="checkbox"
          className="mr-6 inline-block"
          id={title}
          name={title}
          value={title}
          checked
          onChange={handleChange}
        />
        {str(title)}
      </label>
      {checked ? children : React.null}
    </>
  }
}

@react.component
<<<<<<< HEAD
let make = (~state:VentilatorParameters.none,~send:VentilatorParameters.action => unit) =>{
 
    <div>
        <h4 className="mb-4" >{str("Oxygen Modality")}</h4>
        <div className={`ml-6`}>
                {checkBoxSliderConfig|>Array.map((option) => {
                    let value = switch option["id"] {
                        | "nasalProngs" => state.nasalProngs
                        | "simpleFaceMask" => state.simpleFaceMask
                        | _ => Some("")
                        }
                    let newState =(s) => switch option["id"] {
                        | "nasalProngs" => {...state,nasalProngs:s}
                        | "simpleFaceMask" => {...state,simpleFaceMask:s}
                        | _ => state
                        }
                    <div key={`none-check-${option["id"]}`} >
                        <ShowOnChecked title={option["checkboxTitle"]} onChange={prev=>send(SetNone(newState(prev ? Some("") : None)))} >
                            <Slider
                                title={option["title"]}
                                start={option["start"]}
                                end={option["end"]}
                                interval={option["interval"]}
                                step={option["step"]}
                                value={switch value {
                                | Some(value) => value
                                | _ => ""
                                }}
                                setValue={(s) => send(SetNone(newState(Some(s))))}
                                getLabel={_=>("Normal","#ff0000")}
                            />
                        </ShowOnChecked>
                    </div>
                })|>React.array
                }
        </div>
        <div className={`ml-6`}>
            <label htmlFor={"Non-Rebreathing Mask"} className="mb-6 block" >
                <input 
                    type_="checkbox" 
                    className="mr-6 inline-block" 
                    id={"Non-Rebreathing Mask"} 
                    name={"Non-Rebreathing Mask"} 
                    checked={state.nonRebreathingMask}
                    onChange={e=>send(SetNone({...state,nonRebreathingMask:ReactEvent.Form.target(e)["checked"]}))} 
                />
                {str("Non-Rebreathing Mask")}
            </label>
            <label htmlFor={"highFlowNasalCannula"} className="mb-6 block" >
                <input 
                    type_="checkbox" 
                    className="mr-6 inline-block" 
                    id={"highFlowNasalCannula"} 
                    name={"highFlowNasalCannula"} 
                    checked={state.highFlowNasalCannula}
                    onChange={e=>send(SetNone({...state,highFlowNasalCannula:ReactEvent.Form.target(e)["checked"]}))} 
                />
                {str("High Flow Nasal Cannula")}
            </label>
        </div>
        <div className={`ml-6`}>
            {sliderConfig|>Array.map((option) => {
                let value = switch option["id"] {
                    | "fio2" => state.fio2
                    | "spo2" => state.spo2
                    | _ => ""
                }
                let newState = (s) => switch option["id"] {
                    | "fio2" => {...state,fio2:s}
                    | "spo2" => {...state,spo2:s}
                    | _ => state
                }
                <Slider
                    key={`none-${option["id"]}`}
                    title={option["title"]}
                    start={option["start"]}
                    end={option["end"]}
                    interval={option["interval"]}
                    step={option["step"]}
                    value={value}
                    setValue={s => send(SetNone(newState(s)))}
                    getLabel={_=>("Normal","#ff0000")}
                />
            })|>React.array
            }
=======
let make = () => {
  let (active, setActive) = React.useState(_ => "")
  let (slider, setSlider) = React.useState(_ => "")
  let handleChange = opt => setActive(_ => opt)

  <div>
    <h4 className="mb-4"> {str("Oxygen Modality")} </h4>
    <div className={`ml-6`}>
      {checkBoxSliderConfig
      |> Array.map(option => {
        <div>
          <ShowOnChecked title={option["checkboxTitle"]}>
            <Slider
              title={option["title"]}
              start={option["start"]}
              end={option["end"]}
              interval={option["interval"]}
              step={option["step"]}
              value={slider}
              setValue={s => setSlider(_ => s)}
              getLabel={_ => ("Normal", "#ff0000")}
            />
          </ShowOnChecked>
>>>>>>> 299ecbf0
        </div>
      })
      |> React.array}
    </div>
    <div className={`ml-6`}>
      <label htmlFor={"Non-Rebreathing Mask"} className="mb-6 block">
        <input
          type_="checkbox"
          className="mr-6 inline-block"
          id={"Non-Rebreathing Mask"}
          name={"Non-Rebreathing Mask"}
          value={"Non-Rebreathing Mask"}
        />
        {str("Non-Rebreathing Mask")}
      </label>
      <label htmlFor={"High Flow Nasal Cannula"} className="mb-6 block">
        <input
          type_="checkbox"
          className="mr-6 inline-block"
          id={"High Flow Nasal Cannula"}
          name={"High Flow Nasal Cannula"}
          value={"High Flow Nasal Cannula"}
        />
        {str("High Flow Nasal Cannula")}
      </label>
    </div>
    <div className={`ml-6`}>
      {sliderConfig
      |> Array.map(option => {
        <Slider
          title={option["title"]}
          start={option["start"]}
          end={option["end"]}
          interval={option["interval"]}
          step={option["step"]}
          value={slider}
          setValue={s => setSlider(_ => s)}
          getLabel={_ => ("Normal", "#ff0000")}
        />
      })
      |> React.array}
    </div>
  </div>
}<|MERGE_RESOLUTION|>--- conflicted
+++ resolved
@@ -2,7 +2,6 @@
 open CriticalCare__Types
 
 let checkBoxSliderConfig = [
-<<<<<<< HEAD
     {
         "checkboxTitle":"Nasal Prongs"
         "title":"Oxygen Level (l/m)",
@@ -51,49 +50,6 @@
         setChecked(prev =>  !prev) 
     }
 
-=======
-  {
-    "checkboxTitle": "Nasal Prongs",
-    "title": "Oxygen Level (l/m)",
-    "start": "0",
-    "end": "50",
-    "interval": "5",
-    "step": 1.0,
-  },
-  {
-    "checkboxTitle": "Simple Face Mask",
-    "title": "Oxygen Level (l/m)",
-    "start": "0",
-    "end": "50",
-    "interval": "5",
-    "step": 1.0,
-  },
-]
-
-let sliderConfig = [
-  {
-    "title": "FiO2 (%)",
-    "start": "20",
-    "end": "100",
-    "interval": "10",
-    "step": 1.0,
-  },
-  {
-    "title": "SPO2 (%)",
-    "start": "0",
-    "end": "100",
-    "interval": "10",
-    "step": 1.0,
-  },
-]
-
-module ShowOnChecked = {
-  @react.component
-  let make = (~title, ~children) => {
-    let (checked, setChecked) = React.useState(_ => false)
-    let handleChange = e => setChecked(prev => !prev)
-    Js.log(checked)
->>>>>>> 299ecbf0
     <>
       <label htmlFor={title} className="mb-6 block">
         <input
@@ -113,7 +69,6 @@
 }
 
 @react.component
-<<<<<<< HEAD
 let make = (~state:VentilatorParameters.none,~send:VentilatorParameters.action => unit) =>{
  
     <div>
@@ -199,31 +154,6 @@
                 />
             })|>React.array
             }
-=======
-let make = () => {
-  let (active, setActive) = React.useState(_ => "")
-  let (slider, setSlider) = React.useState(_ => "")
-  let handleChange = opt => setActive(_ => opt)
-
-  <div>
-    <h4 className="mb-4"> {str("Oxygen Modality")} </h4>
-    <div className={`ml-6`}>
-      {checkBoxSliderConfig
-      |> Array.map(option => {
-        <div>
-          <ShowOnChecked title={option["checkboxTitle"]}>
-            <Slider
-              title={option["title"]}
-              start={option["start"]}
-              end={option["end"]}
-              interval={option["interval"]}
-              step={option["step"]}
-              value={slider}
-              setValue={s => setSlider(_ => s)}
-              getLabel={_ => ("Normal", "#ff0000")}
-            />
-          </ShowOnChecked>
->>>>>>> 299ecbf0
         </div>
       })
       |> React.array}
