--- conflicted
+++ resolved
@@ -233,37 +233,21 @@
           label="Import/Export"
           exportItems={[
             {
-<<<<<<< HEAD
-              exportLabel: "Import Results",
-              exportFunction: () => navigate("/external_results/upload"),
-              dropdownOptions: {
-=======
               label: "Import Results",
               action: () => navigate("/external_results/upload"),
               options: {
->>>>>>> 1c0452c6
                 icon: <CareIcon className="care-l-import" />,
               },
             },
             {
-<<<<<<< HEAD
-              exportLabel: "Export Results",
-              exportFunction: () =>
-=======
               label: "Export Results",
               action: () =>
->>>>>>> 1c0452c6
                 externalResultList(
                   { ...qParams, csv: true },
                   "externalResultList"
                 ),
-<<<<<<< HEAD
-              exportFilePrefix: "external_results",
-              dropdownOptions: {
-=======
               filePrefix: "external_results",
               options: {
->>>>>>> 1c0452c6
                 icon: <CareIcon className="care-l-export" />,
               },
             },
