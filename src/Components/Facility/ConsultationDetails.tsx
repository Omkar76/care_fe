--- conflicted
+++ resolved
@@ -10,13 +10,10 @@
 import { FileUpload } from "../Patient/FileUpload";
 import TreatmentSummary from "./TreatmentSummary";
 import { PrimaryParametersPlot } from "./Consultations/PrimaryParametersPlot";
-<<<<<<< HEAD
 import { ABGPlots } from "./Consultations/ABGPlots";
-=======
 import { DailyRoundsList } from "./Consultations/DailyRoundsList";
 import { make as Link } from "../Common/components/Link.gen";
 
->>>>>>> 714bb611
 const Loading = loadable(() => import("../Common/Loading"));
 const PageTitle = loadable(() => import("../Common/PageTitle"));
 const symptomChoices = [...SYMPTOM_CHOICES];
@@ -384,6 +381,12 @@
                 patientId={patientId}
                 consultationId={consultationId}
               ></PrimaryParametersPlot>
+              <PageTitle title="ABG Analysis Plot" hideBack={true} />
+              <ABGPlots
+                facilityId={facilityId}
+                patientId={patientId}
+                consultationId={consultationId}
+              ></ABGPlots>
             </div>
           )}
           {tab === "UPDATES" && (
@@ -468,62 +471,6 @@
               />
             </div>
           )}
-<<<<<<< HEAD
-          <div className="mt-4">
-            <PageTitle title="Primary Parameters Plot" hideBack={true} />
-            <PrimaryParametersPlot
-              facilityId={facilityId}
-              patientId={patientId}
-              consultationId={consultationId}
-            ></PrimaryParametersPlot>
-            <PageTitle title="ABG Analysis Plot" hideBack={true} />
-            <ABGPlots
-              facilityId={facilityId}
-              patientId={patientId}
-              consultationId={consultationId}
-            ></ABGPlots>
-          </div>
-          <div>
-            <PageTitle title="Consultation Update" hideBack={true} />
-            {isLastConsultation && (
-              <button
-                className="mr-4 px-4 py-2 shadow border bg-white rounded-md border border-grey-500 whitespace-no-wrap text-sm font-semibold rounded cursor-pointer hover:bg-gray-300 text-center"
-                onClick={() =>
-                  navigate(
-                    `/facility/${facilityId}/patient/${patientId}/consultation/${consultationId}/daily-rounds`
-                  )
-                }
-              >
-                Add Consultation Updates
-              </button>
-            )}
-            <div className="flex flex-wrap mt-4">
-              {roundsList}
-              {!isDailyRoundLoading && totalCount > limit && (
-                <div className="mt-4 flex w-full justify-center">
-                  <Pagination
-                    cPage={currentPage}
-                    defaultPerPage={limit}
-                    data={{ totalCount }}
-                    onChange={handlePagination}
-                  />
-                </div>
-              )}
-            </div>
-          </div>
-          <div>
-            <FileUpload
-              facilityId={facilityId}
-              patientId={patientId}
-              consultationId={consultationId}
-              type="CONSULTATION"
-              hideBack={true}
-              audio={true}
-              unspecified={true}
-            />
-          </div>
-=======
->>>>>>> 714bb611
         </div>
       )}
     </div>
