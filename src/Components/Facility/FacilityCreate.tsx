import React, { useState, useReducer } from "react"
import { useDispatch } from "react-redux"
import { FormControl, Grid, Card, CardHeader, CardContent, Button, InputLabel, Select, MenuItem, CardActions } from "@material-ui/core"
import { TextInputField, MultilineInputField } from "../Common/HelperInputFields"
import AppMessage from "../Common/AppMessage"
import { makeStyles } from "@material-ui/styles";
import { navigate } from 'hookrouter';
import { createFacility } from "../../Redux/actions";
import { validateLocationCoordinates, phonePreg } from "../../Constants/common";
import districts from "../../Constants/Static_data/districts.json"
import SaveIcon from '@material-ui/icons/Save';
import {FACILITY_TYPES} from "./constants";
import {Loading} from "../../Components/Common/Loading";

const initForm: any = {
    name: "",
    district: "",
    address: "",
    phone_number: "",
    latitude: "",
    longitude: "",
};

const initialState = {
    form: { ...initForm },
    errors: { ...initForm }
};

const useStyles = makeStyles(theme => ({
    formTop: {
        marginTop: '100px',
    },
    pdLogo: {
        height: '345px',
        border: 'solid 3px white'
    },
    selectEmpty: {
        marginTop: "10px",
    },
    selectLabel: {
        background: 'white',
        padding: '0px 10px'
    },
}));

const facility_create_reducer = (state = initialState, action: any) => {

    switch (action.type) {
        case "set_form": {

            return {
                ...state,
                form: action.form
            }
        }

        case "set_error": {
            return {
                ...state,
                errors: action.errors
            }

        }

        default:
            return state
    }
}

export const FacilityCreate = () => {

    const dispatchAction: any = useDispatch()

    const classes = useStyles();

    const [state, dispatch] = useReducer(facility_create_reducer, initialState);
    const [showAppMessage, setAppMessage] = useState({ show: false, message: "", type: "" });
    const [isLoading, setIsLoading] = useState(false);

    const handleChange = (e: any) => {
        let form = { ...state.form }

        form[e.target.name] = e.target.value

        dispatch({ type: "set_form", form })
    }

    const validateForm = () => {
        let errors = { ...initForm }
        let invalidForm = false
        Object.keys(state.form).forEach(field => {
            if (!state.form[field]) {
                errors[field] = "Field is required";
                invalidForm = true;
            } else if (field === "phone_number" && !phonePreg(state.form.phone_number)) {
                errors[field] = "Please Enter 10/11 digit mobile number or landline as 0<std code><phone number>"
                invalidForm = true
            } else if ((field === "latitude" || field === "longitude") && !validateLocationCoordinates(state.form[field])) {
                errors[field] = "Please enter valid coordinates"
                invalidForm = true
            }
        });
        if (invalidForm) {
            dispatch({ type: "set_error", errors })
            return false
        }
        dispatch({ type: "set_error", errors })
        return true
    }

    const handleSubmit = async (e: any) => {
        e.preventDefault()
        const validated = validateForm();
        if (validated) {
            setIsLoading(true)
            const data = {
                facility_type: FACILITY_TYPES.HOSPITAL.id,
                name: state.form.name,
                district: state.form.district,
                address: state.form.address,
                location: {
                    latitude: state.form.latitude,
                    longitude: state.form.longitude,
                },
                phone_number: state.form.phone_number,
            }
            const res = await dispatchAction(createFacility(data));
            if (res.data) {
                const id = res.data.id;
                setIsLoading(false)
                dispatch({ type: "set_form", form: initForm })
                setAppMessage({ show: true, message: "Facility Added Successfully", type: "success" })
                navigate(`/facility/${id}/bed/add`);
            }
        }
    }
    if (isLoading) {
        return <Loading />
    }
    return <div className="w3-content">
        <Grid container alignContent="center" justify="center">
            <Grid item xs={12} sm={10} md={8} lg={6} xl={4}>
                <Card style={{ marginTop: '20px' }}>
                    <AppMessage open={showAppMessage.show} type={showAppMessage.type} message={showAppMessage.message} handleClose={() => setAppMessage({ show: false, message: "", type: "" })} handleDialogClose={() => setAppMessage({ show: false, message: "", type: "" })} />
                    <CardHeader title="Create Facility" />
<<<<<<< HEAD
                    <form onSubmit={(e) => handleSubmit(e)}>
                        <CardContent>
=======
                    <CardContent>
                        <Grid item xs={12}>
>>>>>>> c82be5d2
                            <Grid container justify="center" style={{ marginBottom: '10px' }}>
                                <Grid item xs={12}>
                                    <TextInputField
                                        fullWidth
                                        name="name"
                                        label="Hospital Name*"
                                        placeholder=""
                                        variant="outlined"
                                        margin="dense"
                                        value={state.form.name}
                                        onChange={handleChange}
                                        errors={state.errors.name}
                                    />
                                </Grid>
                            </Grid>

                            <Grid container justify="center" >
                                <Grid item xs={12}>
                                    <FormControl fullWidth variant="outlined">
                                        <InputLabel id="demo-simple-select-outlined-label" className={classes.selectLabel} >Pick Your District*</InputLabel>
                                        <Select
                                            fullWidth
                                            labelId="demo-simple-select-outlined-label"
                                            id="demo-simple-select-outlined"
                                            name="district"
                                            value={state.form.district}
                                            onChange={handleChange}
                                            label="District"
                                        >
                                            <MenuItem value="">
                                                <em>None</em>
                                            </MenuItem>
                                            {districts.map((district) => {
                                                return <MenuItem key={district.id.toString()} value={district.id}>{district.name}</MenuItem>
                                            })}
                                        </Select>
                                        <span className="error-text">{state.errors.district}</span>
                                    </FormControl>
                                </Grid>
                            </Grid>

                            <Grid container justify="center" >
                                <Grid item xs={12}>
                                    <MultilineInputField
                                        name="address"
                                        label="Hospital Address*"
                                        placeholder=""
                                        variant="outlined"
                                        margin="dense"
                                        value={state.form.address}
                                        onChange={handleChange}
                                        errors={state.errors.address}
                                    />
                                </Grid>
                            </Grid>

                            <Grid container justify="center" >
                                <Grid item xs={12}>
                                    <TextInputField
                                        name="phone_number"
                                        label="Emergency Contact Number*"
                                        placeholder=""
                                        variant="outlined"
                                        margin="dense"
                                        value={state.form.phone_number}
                                        onChange={handleChange}
                                        errors={state.errors.phone_number}
                                        inputProps={{ maxLength: 13 }}
                                    />
                                </Grid>
                            </Grid>

                            <Grid container justify="center" >
                                <Grid item xs={12}>
                                    <TextInputField
                                        name="latitude"
                                        label="Latitude*"
                                        placeholder=""
                                        variant="outlined"
                                        margin="dense"
                                        value={state.form.latitude}
                                        onChange={handleChange}
                                        errors={state.errors.latitude}
                                    />
                                </Grid>
                            </Grid>

                            <Grid container justify="center" >
                                <Grid item xs={12}>
                                    <TextInputField
                                        name="longitude"
                                        label="Longitude*"
                                        placeholder=""
                                        variant="outlined"
                                        margin="dense"
                                        value={state.form.longitude}
                                        onChange={handleChange}
                                        errors={state.errors.longitude}
                                    />
                                </Grid>
                            </Grid>
                        </CardContent>

                        <CardContent>
                            <CardActions className="padding16" style={{ justifyContent: "space-between" }}>
                                <Button
                                    color="primary"
                                    variant="contained"
                                    type="submit"
                                    style={{ marginLeft: 'auto' }}
                                    onClick={(e) => handleSubmit(e)}
                                    startIcon={<SaveIcon>save</SaveIcon>}
                                >Save</Button>
                            </CardActions>
                        </CardContent>
                    </form>
                </Card>
            </Grid>
        </Grid>
    </div>
}<|MERGE_RESOLUTION|>--- conflicted
+++ resolved
@@ -137,19 +137,14 @@
     if (isLoading) {
         return <Loading />
     }
-    return <div className="w3-content">
+    return <div>
         <Grid container alignContent="center" justify="center">
             <Grid item xs={12} sm={10} md={8} lg={6} xl={4}>
                 <Card style={{ marginTop: '20px' }}>
                     <AppMessage open={showAppMessage.show} type={showAppMessage.type} message={showAppMessage.message} handleClose={() => setAppMessage({ show: false, message: "", type: "" })} handleDialogClose={() => setAppMessage({ show: false, message: "", type: "" })} />
                     <CardHeader title="Create Facility" />
-<<<<<<< HEAD
                     <form onSubmit={(e) => handleSubmit(e)}>
-                        <CardContent>
-=======
                     <CardContent>
-                        <Grid item xs={12}>
->>>>>>> c82be5d2
                             <Grid container justify="center" style={{ marginBottom: '10px' }}>
                                 <Grid item xs={12}>
                                     <TextInputField
