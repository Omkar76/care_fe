import * as Notification from "../../Utils/Notifications.js";

import { NonReadOnlyUsers } from "../../Utils/AuthorizeFor";
import { FacilityModel } from "./models";
import { FACILITY_FEATURE_TYPES, USER_TYPES } from "../../Common/constants";
import DropdownMenu, { DropdownItem } from "../Common/components/Menu";
import { Fragment, lazy, useState } from "react";

import ButtonV2 from "../Common/components/ButtonV2";
import CareIcon from "../../CAREUI/icons/CareIcon";
import Chip from "../../CAREUI/display/Chip";
import ConfirmDialog from "../Common/ConfirmDialog";
import ContactLink from "../Common/components/ContactLink";
import CoverImageEditModal from "./CoverImageEditModal";

import Page from "../Common/components/Page";
import RecordMeta from "../../CAREUI/display/RecordMeta";
import Table from "../Common/components/Table";

import { navigate } from "raviger";
import { useMessageListener } from "../../Common/hooks/useMessageListener";
import { useTranslation } from "react-i18next";
import useAuthUser from "../../Common/hooks/useAuthUser.js";
import request from "../../Utils/request/request.js";
import routes from "../../Redux/api.js";
import useQuery from "../../Utils/request/useQuery.js";
import { FacilityHomeTriage } from "./FacilityHomeTriage.js";
import { FacilityDoctorList } from "./FacilityDoctorList.js";
import { FacilityBedCapacity } from "./FacilityBedCapacity.js";
import useSlug from "../../Common/hooks/useSlug.js";
import { Popover, Transition } from "@headlessui/react";
import { FieldLabel } from "../Form/FormFields/FormField.js";
import { LocationSelect } from "../Common/LocationSelect.js";

const Loading = lazy(() => import("../Common/Loading"));

export const getFacilityFeatureIcon = (featureId: number) => {
  const feature = FACILITY_FEATURE_TYPES.find((f) => f.id === featureId);
  if (!feature?.icon) return null;
  return typeof feature.icon === "string" ? (
    <CareIcon icon={feature.icon} className="text-lg" />
  ) : (
    feature.icon
  );
};

export const FacilityHome = (props: any) => {
  const { t } = useTranslation();
  const { facilityId } = props;
  const [openDeleteDialog, setOpenDeleteDialog] = useState(false);
  const [editCoverImage, setEditCoverImage] = useState(false);
  const [imageKey, setImageKey] = useState(Date.now());
  const authUser = useAuthUser();

  useMessageListener((data) => console.log(data));

  const {
    data: facilityData,
    loading: isLoading,
    refetch: facilityFetch,
  } = useQuery(routes.getPermittedFacility, {
    pathParams: {
      id: facilityId,
    },
    onResponse: ({ res }) => {
      if (!res?.ok) {
        navigate("/not-found");
      }
    },
  });

  const handleDeleteClose = () => {
    setOpenDeleteDialog(false);
  };

  const handleDeleteSubmit = async () => {
    await request(routes.deleteFacility, {
      pathParams: { id: facilityId },
      onResponse: ({ res }) => {
        if (res?.ok) {
          Notification.Success({
            msg: "Facility deleted successfully",
          });
        }
        navigate("/facility");
      },
    });
  };

  if (isLoading) {
    return <Loading />;
  }

  const hasCoverImage = !!facilityData?.read_cover_image_url;

  const StaffUserTypeIndex = USER_TYPES.findIndex((type) => type === "Staff");
  const hasPermissionToEditCoverImage =
    !(authUser.user_type as string).includes("ReadOnly") &&
    USER_TYPES.findIndex((type) => type == authUser.user_type) >=
      StaffUserTypeIndex;

  const hasPermissionToDeleteFacility =
    authUser.user_type === "DistrictAdmin" ||
    authUser.user_type === "StateAdmin";

  const editCoverImageTooltip = hasPermissionToEditCoverImage && (
    <div
      id="facility-coverimage"
<<<<<<< HEAD
      className="absolute right-0 top-0 z-10 flex h-full w-full flex-col items-center justify-center rounded-t-lg bg-black text-sm text-gray-300 opacity-0 transition-[opacity] hover:opacity-60 md:h-[88px]"
=======
      className="absolute right-0 top-0 z-10 flex h-full w-full flex-col items-center justify-center bg-black text-sm text-gray-300 opacity-0 transition-opacity hover:opacity-60 md:h-[88px]"
>>>>>>> 2b71cd33
    >
      <CareIcon icon="l-pen" className="text-lg" />
      <span className="mt-2">{`${hasCoverImage ? "Edit" : "Upload"}`}</span>
    </div>
  );

  const CoverImage = () => (
    <img
      src={`${facilityData?.read_cover_image_url}?imgKey=${imageKey}`}
      alt={facilityData?.name}
      className="h-full w-full rounded-lg object-cover"
    />
  );

  return (
    <Page
      title={facilityData?.name || "Facility"}
      crumbsReplacements={{ [facilityId]: { name: facilityData?.name } }}
      focusOnLoad={true}
      backUrl="/facility"
    >
      <ConfirmDialog
        title={`Delete ${facilityData?.name}`}
        description={
          <span>
            Are you sure you want to delete{" "}
            <strong>{facilityData?.name}</strong>
          </span>
        }
        action="Delete"
        variant="danger"
        show={openDeleteDialog}
        onClose={handleDeleteClose}
        onConfirm={handleDeleteSubmit}
      />
      <CoverImageEditModal
        open={editCoverImage}
        onSave={() =>
          facilityData?.read_cover_image_url
            ? setImageKey(Date.now())
            : facilityFetch()
        }
        onClose={() => setEditCoverImage(false)}
        onDelete={() => facilityFetch()}
        facility={facilityData ?? ({} as FacilityModel)}
      />
      {hasCoverImage ? (
        <div
          className={
            "group relative h-48 w-full text-clip rounded-t bg-gray-200 opacity-100 transition-all duration-200 ease-in-out md:h-0 md:opacity-0"
          }
        >
          <CoverImage />
          {editCoverImageTooltip}
        </div>
      ) : (
        <div
          className={`group relative z-0 flex w-full shrink-0 items-center justify-center self-stretch bg-gray-300 md:hidden ${
            hasPermissionToEditCoverImage && "cursor-pointer"
          }`}
          onClick={() =>
            hasPermissionToEditCoverImage && setEditCoverImage(true)
          }
        >
          <CareIcon
            icon="l-hospital"
            className="block p-10 text-4xl text-gray-500"
            aria-hidden="true"
          />
          {editCoverImageTooltip}
        </div>
      )}
      <div
        className={`bg-white ${
          hasCoverImage ? "rounded-b lg:rounded-t" : "rounded"
        } p-3 shadow-sm transition-all duration-200 ease-in-out md:p-6`}
      >
        <div className="justify-between gap-2 lg:flex">
          <div className="flex-col justify-between md:flex">
            <div className="flex flex-1 flex-col">
              <div className="flex items-start gap-4">
                <div
                  className={`group relative hidden h-[20rem] w-[88px] text-clip rounded transition-all duration-200 ease-in-out md:mr-2 md:flex lg:mr-6 lg:h-[20rem] lg:w-[20rem] ${
                    hasPermissionToEditCoverImage && "cursor-pointer"
                  }`}
                  onClick={() =>
                    hasPermissionToEditCoverImage && setEditCoverImage(true)
                  }
                >
                  {hasCoverImage ? (
                    <CoverImage />
                  ) : (
                    <div className="flex h-[20rem] w-[88px] items-center justify-center rounded-lg bg-gray-200 font-medium text-gray-700 lg:h-[20rem] lg:w-[20rem]">
                      <svg
                        className="h-8 w-8 fill-current text-gray-500"
                        viewBox="0 0 40 32"
                        xmlns="http://www.w3.org/2000/svg"
                      >
                        <path d="M18.5 6C18.5 5.4475 18.95 5 19.5 5H20.5C21.05 5 21.5 5.4475 21.5 6V7.5H23C23.55 7.5 24 7.95 24 8.5V9.5C24 10.05 23.55 10.5 23 10.5H21.5V12C21.5 12.55 21.05 13 20.5 13H19.5C18.95 13 18.5 12.55 18.5 12V10.5H17C16.45 10.5 16 10.05 16 9.5V8.5C16 7.95 16.45 7.5 17 7.5H18.5V6ZM25.5 0C27.9875 0 30 2.015 30 4.5V5H35.5C37.9875 5 40 7.0125 40 9.5V27.5C40 29.9875 37.9875 32 35.5 32H4.49875C2.01188 32 0 29.9875 0 27.5V9.5C0 7.0125 2.015 5 4.5 5H10V4.5C10 2.015 12.0125 0 14.5 0H25.5ZM30 8V29H35.5C36.3312 29 37 28.3313 37 27.5V21H33.5C32.6688 21 32 20.3313 32 19.5C32 18.6688 32.6688 18 33.5 18H37V15H33.5C32.6688 15 32 14.3313 32 13.5C32 12.6688 32.6688 12 33.5 12H37V9.5C37 8.66875 36.3312 8 35.5 8H30ZM3 9.5V12H6.5C7.33125 12 8 12.6688 8 13.5C8 14.3313 7.33125 15 6.5 15H3V18H6.5C7.33125 18 8 18.6688 8 19.5C8 20.3313 7.33125 21 6.5 21H3V27.5C3 28.3313 3.67125 29 4.49875 29H10V8H4.5C3.67188 8 3 8.66875 3 9.5ZM13 29H17V25C17 23.3438 18.3438 22 20 22C21.6562 22 23 23.3438 23 25V29H27V4.5C27 3.67188 26.3312 3 25.5 3H14.5C13.6688 3 13 3.67188 13 4.5V29Z" />
                      </svg>
                    </div>
                  )}
                  {editCoverImageTooltip}
                </div>
                <div className="mb-6 grid gap-4 md:mb-0">
                  <div className="flex-col justify-between md:flex lg:flex-1 ">
                    <div className="mb-4" id="facility-name">
                      <h1 className="text-3xl font-bold">
                        {facilityData?.name}
                      </h1>
                      {facilityData?.modified_date && (
                        <RecordMeta
                          className="mt-1 text-sm text-gray-700"
                          prefix={t("updated")}
                          time={facilityData?.modified_date}
                        />
                      )}
                    </div>
                    <div className="mb-4" id="address-details-view">
                      <h1 className="text-base font-semibold text-[#B9B9B9]">
                        Address
                      </h1>
                      <p className="text-base font-medium">
                        {facilityData?.address}
                      </p>
                    </div>

                    <div className="flex-col md:flex lg:flex-1">
                      <div className="mb-4">
                        <h1 className="text-base font-semibold text-[#B9B9B9]">
                          Local Body
                        </h1>
                        <p className="w-2/3 text-base font-medium md:w-full">
                          {facilityData?.local_body_object?.name}
                        </p>
                      </div>
                      <div className="mb-4 flex flex-col flex-wrap gap-4 md:flex-row">
                        <div>
                          <h1 className="text-base font-semibold text-[#B9B9B9]">
                            Ward
                          </h1>
                          <p className="text-base font-medium">
                            {facilityData?.ward_object?.number +
                              ", " +
                              facilityData?.ward_object?.name}
                          </p>
                        </div>
                        <div>
                          <h1 className="text-base font-semibold text-[#B9B9B9]">
                            District
                          </h1>
                          <p className="text-base font-medium">
                            {facilityData?.district_object?.name}
                          </p>
                        </div>
                      </div>
                      <div className="flex items-center gap-3">
                        <div id="phone-number-view">
                          <h1 className="text-base font-semibold text-[#B9B9B9]">
                            Phone Number
                          </h1>
                          <ContactLink
                            tel={String(facilityData?.phone_number)}
                          />
                        </div>
                      </div>
                    </div>
                  </div>
                </div>
              </div>
              <div className="flex flex-1 items-center"></div>
            </div>
            <div className="mt-10 flex items-center gap-3">
              <div>
                {facilityData?.features?.some((feature) =>
                  FACILITY_FEATURE_TYPES.some((f) => f.id === feature)
                ) && (
                  <h1 className="text-lg font-semibold">Available features</h1>
                )}
                <div
                  className="mt-5 flex flex-wrap gap-2"
                  id="facility-available-features"
                >
                  {facilityData?.features?.map(
                    (feature: number, i: number) =>
                      FACILITY_FEATURE_TYPES.some((f) => f.id === feature) && (
                        <Chip
                          key={i}
                          size="large"
                          text={
                            FACILITY_FEATURE_TYPES.filter(
                              (f) => f.id === feature
                            )[0]?.name
                          }
                          startIcon={
                            FACILITY_FEATURE_TYPES.filter(
                              (f) => f.id === feature
                            )[0]?.icon
                          }
                        />
                      )
                  )}
                </div>
              </div>
            </div>
          </div>
          <div className="flex h-[20rem] flex-col justify-between">
            <div className="w-full md:w-auto">
              <DropdownMenu
                id="manage-facility-dropdown"
                title="Manage Facility"
                icon={<CareIcon icon="l-setting" className="text-lg" />}
              >
                <DropdownItem
                  id="update-facility"
                  onClick={() => navigate(`/facility/${facilityId}/update`)}
                  authorizeFor={NonReadOnlyUsers}
                  icon={<CareIcon icon="l-edit-alt" className="text-lg" />}
                >
                  Update Facility
                </DropdownItem>
                <DropdownItem
                  id="configure-facility"
                  onClick={() => navigate(`/facility/${facilityId}/configure`)}
                  authorizeFor={NonReadOnlyUsers}
                  icon={<CareIcon icon="l-setting" className="text-lg" />}
                >
                  Configure Facility
                </DropdownItem>
                <DropdownItem
                  id="inventory-management"
                  onClick={() => navigate(`/facility/${facilityId}/inventory`)}
                  icon={<CareIcon icon="l-clipboard-alt" className="w-5" />}
                >
                  Inventory Management
                </DropdownItem>
                <DropdownItem
                  id="location-management"
                  onClick={() => navigate(`/facility/${facilityId}/location`)}
                  authorizeFor={NonReadOnlyUsers}
                  icon={
                    <CareIcon icon="l-location-point" className="text-lg" />
                  }
                >
                  Location Management
                </DropdownItem>
                <DropdownItem
                  id="resource-request"
                  onClick={() =>
                    navigate(`/facility/${facilityId}/resource/new`)
                  }
                  authorizeFor={NonReadOnlyUsers}
                  icon={<CareIcon icon="l-gold" className="text-lg" />}
                >
                  Resource Request
                </DropdownItem>
                <DropdownItem
                  id="create-assets"
                  onClick={() => navigate(`/facility/${facilityId}/assets/new`)}
                  authorizeFor={NonReadOnlyUsers}
                  icon={<CareIcon icon="l-plus-circle" className="text-lg" />}
                >
                  Create Asset
                </DropdownItem>
                <DropdownItem
                  id="view-assets"
                  onClick={() => navigate(`/assets?facility=${facilityId}`)}
                  icon={<CareIcon icon="l-medkit" className="text-lg" />}
                >
                  View Assets
                </DropdownItem>
                <DropdownItem
                  id="view-users"
                  onClick={() => navigate(`/facility/${facilityId}/users`)}
                  icon={<CareIcon icon="l-users-alt" className="text-lg" />}
                >
                  View Users
                </DropdownItem>
                {hasPermissionToDeleteFacility && (
                  <DropdownItem
                    id="delete-facility"
                    variant="danger"
                    onClick={() => setOpenDeleteDialog(true)}
                    className="flex items-center gap-3"
                    icon={<CareIcon icon="l-trash-alt" className="text-lg" />}
                  >
                    Delete Facility
                  </DropdownItem>
                )}
              </DropdownMenu>
            </div>
            <div className="sm:grid sm:grid-cols-2 sm:gap-2 md:grid md:grid-cols-2 md:gap-2 lg:flex lg:flex-col lg:justify-end lg:gap-0 ">
              <ButtonV2
                id="facility-detailspage-cns"
                variant="primary"
                ghost
                border
                className="mt-2 flex w-full flex-row justify-center md:w-auto"
                onClick={() => navigate(`/facility/${facilityId}/cns`)}
              >
                <CareIcon icon="l-monitor-heart-rate" className="text-lg" />
                <span>Central Nursing Station</span>
              </ButtonV2>
              <LiveMonitoringButton />
              <ButtonV2
                variant="primary"
                ghost
                border
                className="mt-2 flex w-full flex-row justify-center md:w-auto"
                onClick={() => navigate(`/facility/${facilityId}/patient`)}
                authorizeFor={NonReadOnlyUsers}
              >
                <CareIcon icon="l-plus" className="text-lg" />
                <span className="text-sm">Add Details of a Patient</span>
              </ButtonV2>
              <ButtonV2
                id="view-patient-facility-list"
                variant="primary"
                ghost
                border
                className="mt-2 flex w-full flex-row justify-center md:w-auto"
                onClick={() => navigate(`/patients?facility=${facilityId}`)}
              >
                <CareIcon icon="l-user-injured" className="text-lg" />
                <span>View Patients</span>
              </ButtonV2>
              <ButtonV2
                id="view-patient-facility-list"
                variant="primary"
                ghost
                border
                className="mt-2 flex w-full flex-row justify-center md:w-auto"
                onClick={() =>
                  navigate(`/facility/${facilityId}/discharged-patients`)
                }
              >
                <CareIcon icon="l-user-injured" className="text-lg" />
                <span>View Discharged Patients</span>
              </ButtonV2>
            </div>
          </div>
        </div>
      </div>
      <FacilityBedCapacity facilityId={facilityId} />
      <FacilityDoctorList facilityId={facilityId} />

      <div className="mt-5 rounded bg-white p-3 shadow-sm md:p-6">
        <h1 className="mb-6 text-xl font-bold">Oxygen Information</h1>
        <div
          className="overflow-x-auto overflow-y-hidden"
          id="facility-oxygen-info"
        >
          <Table
            headings={[
              "",
              "Oxygen capacity",
              "Type B cylinder",
              "Type C cylinder",
              "Type D cylinder",
            ]}
            rows={[
              [
                "Capacity",
                String(facilityData?.oxygen_capacity),
                String(facilityData?.type_b_cylinders),
                String(facilityData?.type_c_cylinders),
                String(facilityData?.type_d_cylinders),
              ],
              [
                "Daily Expected Consumption",
                String(facilityData?.expected_oxygen_requirement),
                String(facilityData?.expected_type_b_cylinders),
                String(facilityData?.expected_type_c_cylinders),
                String(facilityData?.expected_type_d_cylinders),
              ],
            ]}
          />
        </div>
      </div>

      <FacilityHomeTriage
        facilityId={facilityId}
        NonReadOnlyUsers={NonReadOnlyUsers}
      />
    </Page>
  );
};

const LiveMonitoringButton = () => {
  const facilityId = useSlug("facility");
  const [location, setLocation] = useState<string>();
  const authUser = useAuthUser();

  const permittedUserTypes = ["StateAdmin", "DistrictAdmin", "Doctor"];

  return (
    <Popover className="relative">
      {permittedUserTypes.includes(authUser.user_type) && (
        <Popover.Button className="mt-2 w-full">
          <ButtonV2
            variant="primary"
            ghost
            border
            className="w-full"
            id="facility-detailspage-livemonitoring"
          >
            <CareIcon icon="l-video" className="text-lg" />
            <span>Live Monitoring</span>
          </ButtonV2>
        </Popover.Button>
      )}

      <Transition
        as={Fragment}
        enter="transition ease-out duration-200"
        enterFrom="opacity-0 translate-y-1"
        enterTo="opacity-100 translate-y-0"
        leave="transition ease-in duration-150"
        leaveFrom="opacity-100 translate-y-0"
        leaveTo="opacity-0 translate-y-1"
      >
        <Popover.Panel className="absolute z-30 mt-1 w-full px-4 sm:px-0 md:w-96 lg:max-w-3xl lg:translate-x-[-168px]">
          <div className="rounded-lg shadow-lg ring-1 ring-gray-400">
            <div className="relative flex flex-col gap-4 rounded-b-lg bg-white p-6">
              <div>
                <FieldLabel htmlFor="location" className="text-sm">
                  Choose a location
                </FieldLabel>
                <div className="flex w-full items-center gap-2">
                  <LocationSelect
                    className="w-full"
                    name="location"
                    setSelected={(v) => setLocation(v as string | undefined)}
                    selected={location ?? null}
                    showAll={false}
                    multiple={false}
                    facilityId={facilityId}
                    errors=""
                    errorClassName="hidden"
                  />
                </div>
              </div>
              <ButtonV2
                id="live-monitoring-button"
                disabled={!location}
                className="w-full"
                href={`/facility/${facilityId}/live-monitoring?location=${location}`}
              >
                Open Live Monitoring
              </ButtonV2>
            </div>
          </div>
        </Popover.Panel>
      </Transition>
    </Popover>
  );
};<|MERGE_RESOLUTION|>--- conflicted
+++ resolved
@@ -106,11 +106,7 @@
   const editCoverImageTooltip = hasPermissionToEditCoverImage && (
     <div
       id="facility-coverimage"
-<<<<<<< HEAD
       className="absolute right-0 top-0 z-10 flex h-full w-full flex-col items-center justify-center rounded-t-lg bg-black text-sm text-gray-300 opacity-0 transition-[opacity] hover:opacity-60 md:h-[88px]"
-=======
-      className="absolute right-0 top-0 z-10 flex h-full w-full flex-col items-center justify-center bg-black text-sm text-gray-300 opacity-0 transition-opacity hover:opacity-60 md:h-[88px]"
->>>>>>> 2b71cd33
     >
       <CareIcon icon="l-pen" className="text-lg" />
       <span className="mt-2">{`${hasCoverImage ? "Edit" : "Upload"}`}</span>
