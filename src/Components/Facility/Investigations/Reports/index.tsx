--- conflicted
+++ resolved
@@ -331,14 +331,12 @@
                   )}
                   renderInput={(params) => (
                     <>
-<<<<<<< HEAD
-                      <InputLabel>Select Investigations</InputLabel>
-=======
+
                       <InputLabel>
                         Select Investigations (all investigations will be
                         selected by default)
                       </InputLabel>
->>>>>>> 752e3ce0
+
                       <TextField
                         margin="dense"
                         {...params}
