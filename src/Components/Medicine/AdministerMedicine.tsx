--- conflicted
+++ resolved
@@ -44,30 +44,23 @@
       title={t("administer_medicine")}
       description={
         <div className="text-sm font-semibold leading-relaxed text-gray-600">
-<<<<<<< HEAD
           <CareIcon icon="l-history-alt" className="pr-1" /> Last administered
-          <span className="pl-1">
-            {prescription.last_administered_on
-              ? formatDateTime(prescription.last_administered_on)
-=======
-          <CareIcon className="care-l-history-alt pr-1" /> Last administered
           <span className="whitespace-nowrap pl-2">
-            <CareIcon className="care-l-clock" />{" "}
+            <CareIcon icon="l-clock" />{" "}
             {prescription.last_administration?.administered_date
               ? formatDateTime(
                   prescription.last_administration.administered_date
                 )
->>>>>>> 4cea7689
               : t("never")}
           </span>
           {prescription.dosage_type === "TITRATED" && (
             <span className="whitespace-nowrap pl-2">
-              <CareIcon className="care-l-syringe" /> {t("dosage")}
+              <CareIcon icon="l-syringe" /> {t("dosage")}
               {":"} {prescription.last_administration?.dosage ?? "NA"}
             </span>
           )}
           <span className="whitespace-nowrap pl-2">
-            <CareIcon className="care-l-user" /> Administered by:{" "}
+            <CareIcon icon="l-user" /> Administered by:{" "}
             {prescription.last_administration?.administered_by?.username ??
               "NA"}
           </span>
