import {
  Button,
  CardContent,
  InputLabel,
  RadioGroup,
  Box,
  FormControlLabel,
  Radio,
} from "@material-ui/core";
import CheckCircleOutlineIcon from "@material-ui/icons/CheckCircleOutline";
import { navigate } from "raviger";
import loadable from "@loadable/component";
import { useCallback, useReducer, useState, useEffect } from "react";
import { useDispatch } from "react-redux";
import {
  CURRENT_HEALTH_CHANGE,
<<<<<<< HEAD
  // PATIENT_CATEGORY,
  SYMPTOM_CHOICES,
  TELEMEDICINE_ACTIONS,
  REVIEW_AT_CHOICES,
  // ADMITTED_TO,
=======
  SYMPTOM_CHOICES,
  TELEMEDICINE_ACTIONS,
  REVIEW_AT_CHOICES,
>>>>>>> 8e781b0b
  RHYTHM_CHOICES,
} from "../../Common/constants";
import { statusType, useAbortableEffect } from "../../Common/utils";
import {
  NativeSelectField,
  CheckboxField,
  MultilineInputField,
  SelectField,
  ErrorHelperText,
  DateTimeFiled,
  MultiSelectField,
  AutoCompleteAsyncField,
} from "../Common/HelperInputFields";
import {
  createDailyReport,
  getConsultationDailyRoundsDetails,
  updateDailyReport,
  getPatient,
} from "../../Redux/actions";
import * as Notification from "../../Utils/Notifications";
import { make as Link } from "../Common/components/Link.gen";
<<<<<<< HEAD
import { BedModel } from "../Facility/models";
// import { BedSelect } from "../Common/BedSelect";
const Loading = loadable(() => import("../Common/Loading"));
const PageTitle = loadable(() => import("../Common/PageTitle"));
// const admittedToChoices = ["Select", ...ADMITTED_TO];
=======
const Loading = loadable(() => import("../Common/Loading"));
const PageTitle = loadable(() => import("../Common/PageTitle"));
>>>>>>> 8e781b0b

const initForm: any = {
  otherSymptom: false,
  additional_symptoms: [],
  other_symptoms: "",
  physical_examination_info: "",
  other_details: "",
  category: "",
  current_health: 0,
  recommend_discharge: false,
  actions: null,
  review_time: 0,
  admitted_to: "",
  taken_at: null,
  rounds_type: "NORMAL",
  clone_last: null,
  systolic: null,
  diastolic: null,
  pulse: null,
  resp: null,
  tempInCelcius: false,
  temperature: null,
  rhythm: "0",
  rhythm_detail: "",
  ventilator_spo2: null,
  // bed: null,
};

const initError = Object.assign(
  {},
  ...Object.keys(initForm).map((k) => ({ [k]: "" }))
);

<<<<<<< HEAD
/*const categoryChoices = [
  {
    id: 0,
    text: "Select suspect category",
  },
  ...PATIENT_CATEGORY,
];
*/

=======
>>>>>>> 8e781b0b
const initialState = {
  form: { ...initForm },
  errors: { ...initError },
};

const symptomChoices = [...SYMPTOM_CHOICES];

const currentHealthChoices = [...CURRENT_HEALTH_CHANGE];

const DailyRoundsFormReducer = (state = initialState, action: any) => {
  switch (action.type) {
    case "set_form": {
      return {
        ...state,
        form: action.form,
      };
    }
    case "set_error": {
      return {
        ...state,
        errors: action.errors,
      };
    }
    default:
      return state;
  }
};

<<<<<<< HEAD
/*const goBack = () => {
  window.history.go(-1);
};*/

=======
>>>>>>> 8e781b0b
export const DailyRounds = (props: any) => {
  const dispatchAction: any = useDispatch();
  const { facilityId, patientId, consultationId, id } = props;
  const [state, dispatch] = useReducer(DailyRoundsFormReducer, initialState);
  const [isLoading, setIsLoading] = useState(false);
  const [facilityName, setFacilityName] = useState("");
  const [patientName, setPatientName] = useState("");
  const headerText = !id ? "Add Consultation Update" : "Info";
  const buttonText = !id ? "Save" : "Continue";

  const fetchpatient = useCallback(
    async (status: statusType) => {
      setIsLoading(true);
      const res = await dispatchAction(
        getConsultationDailyRoundsDetails({ consultationId, id })
      );

      if (!status.aborted) {
        if (res && res.data) {
          const data = {
            ...res.data,
            admitted_to: res.data.admitted_to ? res.data.admitted_to : "Select",
          };
          dispatch({ type: "set_form", form: data });
          // if (res.data.bed) {
          //   setIsTeleicu("true");
          // }
        }
        setIsLoading(false);
      }
    },
    [consultationId, id, dispatchAction]
  );
  useAbortableEffect(
    (status: statusType) => {
      if (id) {
        fetchpatient(status);
      }
    },
    [dispatchAction, fetchpatient]
  );

  useEffect(() => {
    async function fetchPatientName() {
      if (patientId) {
        const res = await dispatchAction(getPatient({ id: patientId }));
        if (res.data) {
          setPatientName(res.data.name);
          setFacilityName(res.data.facility_object.name);
        }
      } else {
        setPatientName("");
        setFacilityName("");
      }
    }
    fetchPatientName();
  }, [dispatchAction, patientId]);

  const validateForm = () => {
    const errors = { ...initError };
    let invalidForm = false;
    const error_div = "";
    Object.keys(state.form).forEach((field) => {
      switch (field) {
        case "other_symptoms":
          if (state.form.otherSymptom && !state.form[field]) {
            errors[field] = "Please enter the other symptom details";
            invalidForm = true;
          }
          return;
        case "clone_last":
          if (state.form.clone_last === null) {
            errors[field] = "Please choose a value";
            invalidForm = true;
          }
          return;
        // case "admitted_to":
        //   if (!state.form.admitted_to && state.form.clone_last === "false") {
        //     errors[field] = "Please select admitted to details";
        //     if (!error_div) error_div = field;
        //     invalidForm = true;
        //   }
        //   return;
        // case "resp":
        //   if (state.form.resp === null) {
        //     errors[field] = "Please enter a respiratory rate";
        //     if (!error_div) error_div = field;
        //     invalidForm = true;
        //   }
        //   return;
        default:
          return;
      }
    });
    dispatch({ type: "set_error", errors });
    return [!invalidForm, error_div];
  };

  const scrollTo = (id: any) => {
    const element = document.querySelector(`#${id}-div`);
    element?.scrollIntoView({ behavior: "smooth", block: "center" });
  };

  const fahrenheitToCelcius = (x: any) => {
    const t = (Number(x) - 32.0) * (5.0 / 9.0);
    return String(t.toFixed(1));
  };

  const celciusToFahrenheit = (x: any) => {
    const t = (Number(x) * 9.0) / 5.0 + 32.0;
    return String(t.toFixed(1));
  };

  const calculateMAP = (systolic: any, diastolic: any) => {
    let map = 0;
    if (systolic && diastolic) {
      map = (Number(systolic) + 2 * Number(diastolic)) / 3.0;
    }
    return map.toFixed(2);
  };

  const handleSubmit = async (e: any) => {
    e.preventDefault();
    const [validForm, error_div] = validateForm();
    console.log(validForm, error_div);
    if (!validForm) {
      scrollTo(error_div);
    } else {
      setIsLoading(true);
      const baseData = {
        clone_last: state.form.clone_last === "true" ? true : false,
        rounds_type: state.form.rounds_type,
        taken_at: state.form.taken_at
          ? state.form.taken_at
          : new Date().toISOString(),
      };

      let data: any;

      if (state.form.clone_last !== "true") {
        data = {
          ...baseData,
          additional_symptoms: state.form.additional_symptoms,
          other_symptoms: state.form.otherSymptom
            ? state.form.other_symptoms
            : undefined,
          admitted_to:
            (state.form.admitted === "Select"
              ? undefined
              : state.form.admitted_to) || undefined,
          physical_examination_info: state.form.physical_examination_info,
          other_details: state.form.other_details,
          consultation: consultationId,
          patient_category: state.form.category,
          current_health: state.form.current_health,
          recommend_discharge: JSON.parse(state.form.recommend_discharge),
          action: state.form.action,
          review_time: state.form.review_time,
          // bed: isTeleicu === "true" ? state.form.bed : undefined,
        };
        if (state.form.rounds_type === "NORMAL") {
          data = {
            ...data,
            bp:
              state.form.bp && state.form.bp.systolic && state.form.bp.diastolic
                ? {
                    systolic: Number(state.form.bp.systolic),
                    diastolic: Number(state.form.bp.diastolic),
                    mean: Number(
                      calculateMAP(
                        state.form.bp.systolic,
                        state.form.bp.diastolic
                      )
                    ),
                  }
                : undefined,
            pulse: Number(state.form.pulse),
            resp: Number(state.form.resp),
            temperature: state.form.tempInCelcius
              ? celciusToFahrenheit(state.form.temperature)
              : state.form.temperature,
            rhythm: Number(state.form.rhythm) || 0,
            rhythm_detail: state.form.rhythm_detail,
            ventilator_spo2: Number(state.form.ventilator_spo2),
          };
        }
      } else {
        data = baseData;
      }

      let res;
      if (id) {
        res = await dispatchAction(
          updateDailyReport(data, { consultationId, id })
        );
      } else {
        res = await dispatchAction(createDailyReport(data, { consultationId }));
      }

      setIsLoading(false);
      if (res && res.data && (res.status === 201 || res.status === 200)) {
        dispatch({ type: "set_form", form: initForm });

        if (id) {
          Notification.Success({
            msg: "Consultation Updates details updated successfully",
          });
          if (state.form.rounds_type === "NORMAL") {
            navigate(
              `/facility/${facilityId}/patient/${patientId}/consultation/${consultationId}`
            );
          } else {
            navigate(
              `/facility/${facilityId}/patient/${patientId}/consultation/${consultationId}/daily_rounds/${res.data.external_id}/update`
            );
          }
        } else {
          Notification.Success({
            msg: "Consultation Updates details created successfully",
          });
          if (state.form.rounds_type === "NORMAL") {
            if (data.clone_last) {
              navigate(
                `/facility/${facilityId}/patient/${patientId}/consultation/${consultationId}/daily-rounds/${res.data.external_id}/update`
              );
            } else {
              navigate(
                `/facility/${facilityId}/patient/${patientId}/consultation/${consultationId}`
              );
            }
          } else {
            if (data.clone_last) {
              navigate(
                `/facility/${facilityId}/patient/${patientId}/consultation/${consultationId}/daily-rounds/${res.data.external_id}/update`
              );
            } else {
              navigate(
                `/facility/${facilityId}/patient/${patientId}/consultation/${consultationId}/daily_rounds/${res.data.external_id}/update`
              );
            }
          }
        }
      } else {
        setIsLoading(false);
      }
    }
  };

  const handleChange = (e: any) => {
    const form = { ...state.form };
    const { name, value } = e.target;
    form[name] = value;
    dispatch({ type: "set_form", form });
  };

  const handleAutoComplete = (name: string, value: any) => {
    const form = { ...state.form };
    if (name.includes(".")) {
      const splitName = name.split(".");
      splitName.reduce((prev, curr, index) => {
        if (index === splitName.length - 1) {
          prev[curr] = value;
        } else {
          prev[curr] = prev[curr] || {};
        }
        return prev[curr];
      }, form);
    } else {
      form[name] = value;
    }
    dispatch({ type: "set_form", form });
  };

  const handleDateChange = (date: any, key: string) => {
    const form = { ...state.form };
    form[key] = date;
    dispatch({ type: "set_form", form });
  };

  const handleCheckboxFieldChange = (e: any) => {
    const form = { ...state.form };
    const { checked, name } = e.target;
    form[name] = checked;
    dispatch({ type: "set_form", form });
  };

  const generateOptions = (start: any, end: any, step: any, decimals: any) => {
    const len = Math.floor((end - start) / step) + 1;
    return Array(len)
      .fill(0)
      .map((_, idx) => (start + idx * step).toFixed(decimals).toString());
  };

  const handleSymptomChange = (e: any, child?: any) => {
    const form = { ...state.form };
    const { value } = e?.target;
    const otherSymptoms = value.filter((i: number) => i !== 1);
    // prevent user from selecting asymptomatic along with other options
    form.additional_symptoms =
      child?.props?.value === 1
        ? otherSymptoms.length
          ? [1]
          : value
        : otherSymptoms;
    form.otherSymptom = !!form.additional_symptoms.filter(
      (i: number) => i === 9
    ).length;
    dispatch({ type: "set_form", form });
  };

  const getStatus = (
    min: any,
    minText: string,
    max: any,
    maxText: string,
    name: any
  ) => {
    if (state.form[name]) {
      const val = Number(state.form[name]);
      if (val >= min && val <= max) {
        return (
          <p className="text-xs" style={{ color: "#059669" }}>
            Normal
          </p>
        );
      } else if (val < min) {
        return (
          <p className="text-xs" style={{ color: "#DC2626" }}>
            {minText}
          </p>
        );
      } else {
        return (
          <p className="text-xs" style={{ color: "#DC2626" }}>
            {maxText}
          </p>
        );
      }
    }
  };

  const toggleTemperature = () => {
    const isCelcius = state.form.tempInCelcius;
    const temp = state.form.temperature;

    const form = { ...state.form };
    form.temperature = isCelcius
      ? celciusToFahrenheit(temp)
      : fahrenheitToCelcius(temp);
    form.tempInCelcius = !isCelcius;
    dispatch({ type: "set_form", form });
  };

  if (isLoading) {
    return <Loading />;
  }

  return (
    <div className="px-2 pb-2 max-w-3xl mx-auto">
      <PageTitle
        title={headerText}
        crumbsReplacements={{
          [facilityId]: { name: facilityName },
          [patientId]: { name: patientName },
        }}
      />
      <div className="mt-4">
        <div className="bg-white rounded shadow">
          <form onSubmit={(e) => handleSubmit(e)}>
            <CardContent>
              <div>
                <div>
                  <DateTimeFiled
                    label="Measured At"
                    margin="dense"
                    value={state.form.taken_at}
                    disableFuture={true}
                    showTodayButton={true}
                    onChange={(date) => handleDateChange(date, "taken_at")}
                    errors={state.errors.taken_at}
                  />
                </div>
                <div className="mt-4">
                  <InputLabel id="rounds_type">Round Type</InputLabel>
                  <SelectField
                    className="md:w-1/2"
                    name="rounds_type"
                    variant="standard"
                    margin="dense"
                    options={[
                      {
                        id: "NORMAL",
                        name: "Normal",
                      },
                      {
                        id: "VENTILATOR",
                        name: "Critical Care",
                      },
                    ]}
                    optionValue="name"
                    value={state.form.rounds_type}
                    onChange={handleChange}
                    errors={state.errors.rounds_type}
                  />
                </div>
              </div>
              {!id && (
                <div id="clone_last-div" className="mt-4">
                  <InputLabel id="clone_last">
                    Do you want to copy Values from Previous Log?
                  </InputLabel>
                  <RadioGroup
                    aria-label="clone_last"
                    name="clone_last"
                    value={state.form.clone_last}
                    onChange={handleChange}
                    style={{ padding: "0px 5px" }}
                  >
                    <Box display="flex" flexDirection="row">
                      <FormControlLabel
                        value="true"
                        control={<Radio />}
                        label="Yes"
                      />
                      <FormControlLabel
                        value="false"
                        control={<Radio />}
                        label="No"
                      />
                    </Box>
                  </RadioGroup>
                  <ErrorHelperText error={state.errors.clone_last} />
                </div>
              )}
              {(state.form.clone_last === "false" || id) && (
                <div>
                  <div className="md:grid gap-4 grid-cols-1 md:grid-cols-2 my-4">
                    <div>
                      <InputLabel id="physical-examination-info-label">
                        Physical Examination Info
                      </InputLabel>
                      <MultilineInputField
                        rows={5}
                        name="physical_examination_info"
                        variant="outlined"
                        margin="dense"
                        type="text"
                        InputLabelProps={{
                          shrink: !!state.form.physical_examination_info,
                        }}
                        value={state.form.physical_examination_info}
                        onChange={handleChange}
                        errors={state.errors.physical_examination_info}
                      />
                    </div>

                    <div>
                      <InputLabel id="other-details-label">
                        Other Details
                      </InputLabel>
                      <MultilineInputField
                        rows={5}
                        name="other_details"
                        variant="outlined"
                        margin="dense"
                        type="text"
                        InputLabelProps={{ shrink: !!state.form.other_details }}
                        value={state.form.other_details}
                        onChange={handleChange}
                        errors={state.errors.other_details}
                      />
                    </div>

                    <div className="md:col-span-2">
                      <InputLabel id="symptoms-label">Symptoms</InputLabel>
                      <MultiSelectField
                        name="additional_symptoms"
                        variant="outlined"
                        value={state.form.additional_symptoms}
                        options={symptomChoices}
                        onChange={handleSymptomChange}
                      />
                      <ErrorHelperText
                        error={state.errors.additional_symptoms}
                      />
                    </div>

                    {state.form.otherSymptom && (
                      <div className="md:col-span-2">
                        <InputLabel id="other-symptoms-label">
                          Other Symptom Details
                        </InputLabel>
                        <MultilineInputField
                          rows={5}
                          name="other_symptoms"
                          variant="outlined"
                          margin="dense"
                          type="text"
                          placeholder="Enter the other symptoms here"
                          InputLabelProps={{
                            shrink: !!state.form.other_symptoms,
                          }}
                          value={state.form.other_symptoms}
                          onChange={handleChange}
                          errors={state.errors.other_symptoms}
                        />
                      </div>
                    )}

                    {/* <div>
                      <InputLabel id="category-label">Category</InputLabel>
                      <SelectField
                        name="category"
                        variant="standard"
                        value={state.form.patient_category}
                        options={categoryChoices}
                        onChange={handleChange}
                        errors={state.errors.patient_category}
                      />
                    </div> */}

                    <div>
                      <InputLabel id="current-health-label">
                        Current Health
                      </InputLabel>
                      <SelectField
                        name="current_health"
                        variant="standard"
                        value={state.form.current_health}
                        options={currentHealthChoices}
                        onChange={handleChange}
                        optionKey="text"
                        optionValue="desc"
                        errors={state.errors.current_health}
                      />
                    </div>
                    {/* <div>
                      <InputLabel id="asset-type">Bed</InputLabel>
                      <BedSelect
                        name="bed"
                        setSelected={setBed}
                        selected={bed}
                        errors=""
                        multiple={false}
                        margin="dense"
                        // location={state.form.}
                        facility={facilityId}
                      />
                    </div> */}
                    {/* <div className="flex-1" id="admitted_to-div">
                      <InputLabel id="admitted-to-label">
                        Admitted To *{" "}
                      </InputLabel>
                      <SelectField
                        optionArray={true}
                        name="admitted_to"
                        variant="standard"
                        value={state.form.admitted_to}
                        options={admittedToChoices}
                        onChange={handleChange}
                        errors={state.errors.admitted_to}
                      />
                    </div> */}
                    {/* <div className="flex-1" id="is_telemedicine-div">
                      <InputLabel id="admitted-label">TeleICU</InputLabel>
                      <RadioGroup
                        aria-label="covid"
                        name="is_teleicu"
                        value={isTeleicu}
                        onChange={(e: React.ChangeEvent<HTMLInputElement>) => {
                          setIsTeleicu(e.target.value);
                        }}
                        style={{ padding: "0px 5px" }}
                      >
                        <Box display="flex" flexDirection="row">
                          <FormControlLabel
                            value="true"
                            control={<Radio />}
                            label="Yes"
                          />
                          <FormControlLabel
                            value="false"
                            control={<Radio />}
                            label="No"
                          />
                        </Box>
                      </RadioGroup>
                      <ErrorHelperText error={state.errors.is_telemedicine} />
                    </div> */}

                    <div className="flex-1">
                      <InputLabel id="action-label">Action </InputLabel>
                      <NativeSelectField
                        name="action"
                        variant="outlined"
                        value={state.form.action}
                        optionKey="text"
                        optionValue="desc"
                        options={TELEMEDICINE_ACTIONS}
                        onChange={handleChange}
                      />
                      <ErrorHelperText error={state.errors.action} />
                    </div>
                    {/* {
                       === "true" && (
                      <div className="">
                        <InputLabel id="bed">Bed</InputLabel>
                        <SelectField
                          className=""
                          name="bed"
                          variant="standard"
                          margin="dense"
                          options={[
                            { id: "", name: "Select Bed" },
                            ...beds.map((bed: any) => {
                              return {
                                id: bed.id,
                                name: `${bed.name} - ${bed.bed_type}`,
                              };
                            }),
                          ]}
                          optionValue="name"
                          value={state.form.bed}
                          onChange={handleChange}
                          errors={state.errors.bed}
                        />
                      </div>
                    )}*/}
                  </div>
                  <div className="md:grid gap-4 grid-cols-1 md:grid-cols-2">
                    <div className="flex-1">
                      <InputLabel id="review_time-label">
                        Review After{" "}
                      </InputLabel>
                      <SelectField
                        name="review_time"
                        variant="standard"
                        value={state.form.review_time}
                        options={[
                          { id: "", text: "select" },
                          ...REVIEW_AT_CHOICES,
                        ]}
                        onChange={handleChange}
                        errors={state.errors.review_time}
                      />
                    </div>
                    <div>
                      <CheckboxField
                        checked={state.form.recommend_discharge}
                        onChange={handleCheckboxFieldChange}
                        name="recommend_discharge"
                        label="Recommend Discharge"
                      />
                    </div>
                  </div>
                  {state.form.rounds_type === "NORMAL" && (
                    <div className="mt-4">
                      <h3>Vitals</h3>

                      <div className="md:grid gap-x-4 grid-cols-1 md:grid-cols-2 gap-y-2 items-end">
                        <div>
                          <div className="flex flex-row justify-between">
                            <h4>BP</h4>
                            <p className="text-sm font-semibold">{`MAP: ${calculateMAP(
                              state.form.systolic,
                              state.form.diastolic
                            )}`}</p>
                          </div>
                          <div className="md:grid gap-2 grid-cols-1 md:grid-cols-2">
                            <div>
                              <InputLabel className="flex flex-row justify-between">
                                Systolic
                                {getStatus(100, "Low", 140, "High", "systolic")}
                              </InputLabel>
                              <AutoCompleteAsyncField
                                name="systolic"
                                multiple={false}
                                variant="standard"
                                value={state.form.bp?.systolic}
                                options={generateOptions(0, 250, 1, 0)}
                                onChange={(e: any, value: any) =>
                                  handleAutoComplete("bp.systolic", value)
                                }
                                placeholder="Enter value"
                                noOptionsText={"Invalid value"}
                                renderOption={(option: any) => (
                                  <div>{option} </div>
                                )}
                                freeSolo={false}
                                getOptionSelected={(option: any, value: any) =>
                                  option == value
                                }
                                getOptionLabel={(option: any) =>
                                  option.toString()
                                }
                                className="-mt-3"
                              />
                            </div>
                            <div>
                              <InputLabel className="flex flex-row justify-between">
                                Diastolic{" "}
                                {getStatus(50, "Low", 90, "High", "diastolic")}
                              </InputLabel>
                              <AutoCompleteAsyncField
                                name="diastolic"
                                multiple={false}
                                variant="standard"
                                value={state.form.bp?.diastolic}
                                options={generateOptions(30, 180, 1, 0)}
                                onChange={(e: any, value: any) =>
                                  handleAutoComplete("bp.diastolic", value)
                                }
                                placeholder="Enter value"
                                noOptionsText={"Invalid value"}
                                renderOption={(option: any) => (
                                  <div>{option}</div>
                                )}
                                freeSolo={false}
                                getOptionSelected={(option: any, value: any) =>
                                  option == value
                                }
                                getOptionLabel={(option: any) =>
                                  option.toString()
                                }
                                className="-mt-3"
                              />
                            </div>
                          </div>
                        </div>
                        <div>
                          <InputLabel className="flex flex-row justify-between">
                            {"Pulse (bpm)"}
                            {getStatus(
                              40,
                              "Bradycardia",
                              100,
                              "Tachycardia",
                              "pulse"
                            )}
                          </InputLabel>
                          <AutoCompleteAsyncField
                            name="pulse"
                            multiple={false}
                            variant="standard"
                            value={state.form.pulse}
                            options={generateOptions(0, 200, 1, 0)}
                            onChange={(e: any, value: any) =>
                              handleAutoComplete("pulse", value)
                            }
                            placeholder="Enter value"
                            noOptionsText={"Invalid value"}
                            renderOption={(option: any) => <div>{option}</div>}
                            freeSolo={false}
                            getOptionSelected={(option: any, value: any) =>
                              option == value
                            }
                            getOptionLabel={(option: any) => option.toString()}
                            className="-mt-3"
                          />
                        </div>
                        <div>
                          <InputLabel className="flex flex-row justify-between">
                            Temperature{" "}
                            {state.form.tempInCelcius
                              ? getStatus(
                                  36.4,
                                  "Low",
                                  37.5,
                                  "High",
                                  "temperature"
                                )
                              : getStatus(
                                  97.6,
                                  "Low",
                                  99.6,
                                  "High",
                                  "temperature"
                                )}
                          </InputLabel>
                          <div className="flex flex-row">
                            <div className="flex-grow mr-2">
                              <AutoCompleteAsyncField
                                name="temperature"
                                multiple={false}
                                variant="standard"
                                value={state.form.temperature}
                                options={
                                  state.form.tempInCelcius
                                    ? generateOptions(35, 41, 0.1, 1)
                                    : generateOptions(95, 106, 0.1, 1)
                                }
                                onChange={(e: any, value: any) =>
                                  handleAutoComplete("temperature", value)
                                }
                                placeholder="Enter value"
                                noOptionsText={"Invalid value"}
                                renderOption={(option: any) => (
                                  <div>{option}</div>
                                )}
                                freeSolo={false}
                                getOptionSelected={(option: any, value: any) =>
                                  option == value
                                }
                                getOptionLabel={(option: any) =>
                                  option.toString()
                                }
                                className="-mt-3"
                              />
                            </div>
                            <div
                              className="flex items-center ml-1 border border-gray-400 rounded px-4 h-10 cursor-pointer hover:bg-gray-200 max-w-min-content"
                              onClick={toggleTemperature}
                            >
                              <span className="text-blue-700">
                                {" "}
                                {state.form.tempInCelcius ? "C" : "F"}{" "}
                              </span>
                            </div>
                          </div>
                        </div>
                        <div>
                          <InputLabel className="flex flex-row justify-between">
                            {"Respiratory Rate (bpm) *"}
                            {getStatus(12, "Low", 16, "High", "resp")}
                          </InputLabel>
                          <AutoCompleteAsyncField
                            name="resp"
                            multiple={false}
                            variant="standard"
                            value={state.form.resp}
                            options={generateOptions(10, 50, 1, 0)}
                            onChange={(e: any, value: any) =>
                              handleAutoComplete("resp", value)
                            }
                            placeholder="Enter value"
                            noOptionsText={"Invalid value"}
                            renderOption={(option: any) => <div>{option}</div>}
                            freeSolo={false}
                            getOptionSelected={(option: any, value: any) =>
                              option == value
                            }
                            getOptionLabel={(option: any) => option.toString()}
                            className="-mt-3"
                            errors={state.errors.resp}
                          />
                        </div>
                        <div>
                          <InputLabel className="flex flex-row justify-between">
                            {"SPO2 (%)"}
                            {getStatus(
                              90,
                              "Low",
                              100,
                              "High",
                              "ventilator_spo2"
                            )}
                          </InputLabel>
                          <AutoCompleteAsyncField
                            name="ventilator_spo2"
                            multiple={false}
                            variant="standard"
                            value={state.form.ventilator_spo2}
                            options={generateOptions(0, 100, 1, 0)}
                            onChange={(e: any, value: any) =>
                              handleAutoComplete("ventilator_spo2", value)
                            }
                            placeholder="Enter value"
                            noOptionsText={"Invalid value"}
                            renderOption={(option: any) => <div>{option}</div>}
                            freeSolo={false}
                            getOptionSelected={(option: any, value: any) =>
                              option == value
                            }
                            getOptionLabel={(option: any) => option.toString()}
                            className="-mt-3"
                          />
                        </div>
                        <div className="">
                          <InputLabel className="flex flex-row justify-between">
                            Rhythm
                          </InputLabel>
                          <SelectField
                            name="rhythm"
                            variant="standard"
                            value={state.form.rhythm}
                            options={RHYTHM_CHOICES}
                            onChange={handleChange}
                            errors={state.errors.rhythm}
                            className="mb-2 mt-1"
                          />
                        </div>
                        <div className="md:col-span-2 mt-2">
                          <InputLabel>Rhythm Description</InputLabel>
                          <MultilineInputField
                            rows={5}
                            name="rhythm_detail"
                            variant="outlined"
                            margin="dense"
                            type="text"
                            InputLabelProps={{
                              shrink: !!state.form.rhythm_detail,
                            }}
                            value={state.form.rhythm_detail}
                            onChange={handleChange}
                            errors={state.errors.rhythm_detail}
                          />
                        </div>
                      </div>
                    </div>
                  )}
                </div>
              )}

              <div className="mt-4 flex justify-between">
                {id && (
                  <Link
                    className="btn btn-default bg-white mt-2"
                    href={`/facility/${facilityId}/patient/${patientId}/consultation/${consultationId}/daily_rounds/${id}/update`}
                  >
                    Back
                  </Link>
                )}
                {!id && (
                  <Link
                    className="btn btn-default bg-white mt-2"
                    href={`/facility/${facilityId}/patient/${patientId}/consultation/${consultationId}/updates`}
                  >
                    Back
                  </Link>
                )}

                <Button
                  color="primary"
                  variant="contained"
                  type="submit"
                  style={{ marginLeft: "auto" }}
                  startIcon={
                    <CheckCircleOutlineIcon>save</CheckCircleOutlineIcon>
                  }
                  onClick={(e) => handleSubmit(e)}
                >
                  {buttonText}
                </Button>
              </div>
            </CardContent>
          </form>
        </div>
      </div>
    </div>
  );
};<|MERGE_RESOLUTION|>--- conflicted
+++ resolved
@@ -14,17 +14,9 @@
 import { useDispatch } from "react-redux";
 import {
   CURRENT_HEALTH_CHANGE,
-<<<<<<< HEAD
-  // PATIENT_CATEGORY,
   SYMPTOM_CHOICES,
   TELEMEDICINE_ACTIONS,
   REVIEW_AT_CHOICES,
-  // ADMITTED_TO,
-=======
-  SYMPTOM_CHOICES,
-  TELEMEDICINE_ACTIONS,
-  REVIEW_AT_CHOICES,
->>>>>>> 8e781b0b
   RHYTHM_CHOICES,
 } from "../../Common/constants";
 import { statusType, useAbortableEffect } from "../../Common/utils";
@@ -46,16 +38,8 @@
 } from "../../Redux/actions";
 import * as Notification from "../../Utils/Notifications";
 import { make as Link } from "../Common/components/Link.gen";
-<<<<<<< HEAD
-import { BedModel } from "../Facility/models";
-// import { BedSelect } from "../Common/BedSelect";
 const Loading = loadable(() => import("../Common/Loading"));
 const PageTitle = loadable(() => import("../Common/PageTitle"));
-// const admittedToChoices = ["Select", ...ADMITTED_TO];
-=======
-const Loading = loadable(() => import("../Common/Loading"));
-const PageTitle = loadable(() => import("../Common/PageTitle"));
->>>>>>> 8e781b0b
 
 const initForm: any = {
   otherSymptom: false,
@@ -89,18 +73,6 @@
   ...Object.keys(initForm).map((k) => ({ [k]: "" }))
 );
 
-<<<<<<< HEAD
-/*const categoryChoices = [
-  {
-    id: 0,
-    text: "Select suspect category",
-  },
-  ...PATIENT_CATEGORY,
-];
-*/
-
-=======
->>>>>>> 8e781b0b
 const initialState = {
   form: { ...initForm },
   errors: { ...initError },
@@ -129,13 +101,6 @@
   }
 };
 
-<<<<<<< HEAD
-/*const goBack = () => {
-  window.history.go(-1);
-};*/
-
-=======
->>>>>>> 8e781b0b
 export const DailyRounds = (props: any) => {
   const dispatchAction: any = useDispatch();
   const { facilityId, patientId, consultationId, id } = props;
