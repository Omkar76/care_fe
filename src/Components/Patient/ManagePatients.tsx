--- conflicted
+++ resolved
@@ -445,13 +445,8 @@
           {badge("Ordering", qParams.ordering)}
           {badge("Category", qParams.category)}
           {badge("Disease Status", qParams.disease_status)}
-<<<<<<< HEAD
-          {badge("Gender", qParams.gender)}
-          {badge("Admitted to", qParams.last_consultation_admitted_to_list)}
-=======
           {badge("Gender", parseOptionId(GENDER_TYPES, qParams.gender))}
           {badge("Admitted to", ADMITTED_TO[qParams.last_consultation_admitted_to])}
->>>>>>> 6a273b52
           {badge("Age min", qParams.age_min)}
           {badge("Age max", qParams.age_max)}
           {badge("SRF ID", qParams.srf_id)}
