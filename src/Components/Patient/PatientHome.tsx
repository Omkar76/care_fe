--- conflicted
+++ resolved
@@ -598,17 +598,10 @@
       <div id="revamp">
         <PageTitle title={`Covid Suspect Details`} />
         <div className="relative mt-2">
-<<<<<<< HEAD
           <div className="max-w-screen-xl mx-auto py-3 px-3 sm:px-6 lg:px-8">
             <div className="md:flex">
               {patientData?.last_consultation?.assigned_to_object && (
                 <p className="font-bold text-green-800 rounded-lg shadow bg-green-200 p-3 mx-3 flex-1 text-center">
-=======
-          <div className="max-w-screen-xl mx-auto py-3">
-            <div className="flex flex-col gap-2 md:flex-row">
-              {patientData?.last_consultation?.assigned_to_object && (
-                <p className="font-bold text-primary-800 rounded-lg shadow bg-primary-200 p-3 mx-2 flex-1 text-center">
->>>>>>> d80554d6
                   <span className="inline">
                     Assigned Doctor:{" "}
                     {
@@ -620,11 +613,7 @@
                 </p>
               )}
               {patientData.assigned_to_object && (
-<<<<<<< HEAD
-                <p className="font-bold text-green-800 rounded-lg shadow bg-green-200 mx-3 p-3 flex-1 text-center">
-=======
                 <p className="font-bold text-primary-800 rounded-lg shadow bg-primary-200 mx-2 p-3 flex-1 text-center">
->>>>>>> d80554d6
                   <span className="inline">
                     Assigned Volunteer:{" "}
                     {patientData.assigned_to_object.first_name}{" "}
