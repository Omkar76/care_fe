--- conflicted
+++ resolved
@@ -1225,16 +1225,10 @@
                       />
                     </div>
                   )}
-
-<<<<<<< HEAD
                   <div id="test_type-div">
-                    <InputLabel id="test_type-label">Test Type</InputLabel>
-=======
-                  <div>
                     <InputLabel id="test_type-label">
                       COVID Test Type
-                    </InputLabel>
->>>>>>> 1d9a9ef5
+                    </InputLabel>    
                     <SelectField
                       name="test_type"
                       variant="outlined"
@@ -1246,15 +1240,10 @@
                       errors={state.errors.test_type}
                     />
                   </div>
-<<<<<<< HEAD
                   <div id="srf_id-div">
-                    <InputLabel id="srf_id-label">SRF Id</InputLabel>
-=======
-                  <div>
                     <InputLabel id="srf_id-label">
                       SRF Id for COVID Test
                     </InputLabel>
->>>>>>> 1d9a9ef5
                     <TextInputField
                       name="srf_id"
                       variant="outlined"
@@ -1265,15 +1254,9 @@
                       errors={state.errors.name}
                     />
                   </div>
-<<<<<<< HEAD
                   <div id="date_of_test-div">
-                    <InputLabel id="date_of_test-label">
-                      Date of Sample given
-=======
-                  <div>
                     <InputLabel id="date_of_birth-label">
                       Date of Sample given for COVID Test
->>>>>>> 1d9a9ef5
                     </InputLabel>
                     <DateInputField
                       fullWidth={true}
