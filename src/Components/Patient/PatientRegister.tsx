import { Box, Button, Card, CardContent, CircularProgress, FormControlLabel, InputLabel, Radio, RadioGroup } from "@material-ui/core";
import CheckCircleOutlineIcon from '@material-ui/icons/CheckCircleOutline';
import { navigate } from "hookrouter";
import { parsePhoneNumberFromString } from 'libphonenumber-js';
import moment from "moment";
import loadable from '@loadable/component';
import React, { useCallback, useReducer, useState } from "react";
import { useDispatch } from "react-redux";
import { BLOOD_GROUPS, DISEASE_STATUS, GENDER_TYPES, MEDICAL_HISTORY_CHOICES, TEST_TYPE } from "../../Common/constants";
import countryList from "../../Common/static/countries.json";
import statesList from "../../Common/static/states.json";
import { statusType, useAbortableEffect } from "../../Common/utils";
import { createPatient, getDistrictByState, getLocalbodyByDistrict, getPatient, getStates, searchPatient, updatePatient, getWardByLocalBody } from "../../Redux/actions";
import * as Notification from "../../Utils/Notifications.js";
import AlertDialog from "../Common/AlertDialog";
import { AutoCompleteMultiField, CheckboxField, DateInputField, MultilineInputField, PhoneNumberField, SelectField, TextInputField } from "../Common/HelperInputFields";
import DuplicatePatientDialog from "../Facility/DuplicatePatientDialog";
import { DupPatientModel } from "../Facility/models";
import { PatientModel } from "./models";
import TransferPatientDialog from "../Facility/TransferPatientDialog";
const Loading = loadable(() => import("../Common/Loading"));
const PageTitle = loadable(() => import("../Common/PageTitle"));
const debounce = require('lodash.debounce');

const placesList = countryList.concat(statesList.filter((i: string) => i !== 'Kerala'));

interface PatientRegisterProps extends PatientModel {
  facilityId: number;
}

interface medicalHistoryModel {
  id?: number;
  disease: string | number;
  details: string;
}

const medicalHistoryTypes = MEDICAL_HISTORY_CHOICES.filter(i => i.id !== 1);

const medicalHistoryChoices = medicalHistoryTypes.reduce((acc: Array<{ [x: string]: string }>, cur) => [...acc, { [`medical_history_${cur.id}`]: '' }], []);

const genderTypes = [
  {
    id: 0,
    text: "Select"
  },
  ...GENDER_TYPES
];

const diseaseStatus = [...DISEASE_STATUS];

const bloodGroups = [...BLOOD_GROUPS];

const testType = [...TEST_TYPE];

const initForm: any = {
  name: "",
  age: "",
  gender: "",
  phone_number: "",
  emergency_phone_number: "",
  blood_group: "",
  disease_status: diseaseStatus[0],
  date_of_birth: null,
  medical_history: [],
  nationality: "India",
  passport_no: "",
  state: "",
  district: "",
  local_body: "",
  ward: "",
  address: "",
  allergies: "",
  pincode: "",
  present_health: "",
  contact_with_confirmed_carrier: "false",
  contact_with_suspected_carrier: "false",
  is_migrant_worker: "false",
  estimated_contact_date: null,
  date_of_return: null,
  past_travel: false,
  countries_travelled: [],
  is_antenatal: "false",
  date_of_test: false,
  srf_id: "",
  test_type: testType[0],
  prescribed_medication: false,
  ongoing_medication: "",
  is_medical_worker: "false",
  number_of_aged_dependents: "",
  number_of_chronic_diseased_dependents: "",
  ...medicalHistoryChoices
};

const initError = Object.assign({}, ...Object.keys(initForm).map(k => ({ [k]: "" })));

const initialState = {
  form: { ...initForm },
  errors: { ...initError },
};

const initialStates = [{ id: 0, name: "Choose State *" }];
const initialDistricts = [{ id: 0, name: "Choose District" }];
const selectStates = [{ id: 0, name: "Please select your state" }];
const initialLocalbodies = [{ id: 0, name: "Choose Localbody", number: 0 }];
const initialWard = [{ id: 0, name: "Choose Ward", number: 0 }];
const selectDistrict = [{ id: 0, name: "Please select your district" }];

const patientFormReducer = (state = initialState, action: any) => {
  switch (action.type) {
    case "set_form": {
      return {
        ...state,
        form: action.form
      };
    }
    case "set_error": {
      return {
        ...state,
        errors: action.errors
      };
    }
    default:
      return state;
  }
};

const goBack = () => {
  window.history.go(-1);
};

export const PatientRegister = (props: PatientRegisterProps) => {
  const dispatchAction: any = useDispatch();
  const { facilityId, id } = props;
  const [state, dispatch] = useReducer(patientFormReducer, initialState);
  const [showAlertMessage, setAlertMessage] = useState({
    show: false,
    message: "",
    title: ""
  });
  const [isLoading, setIsLoading] = useState(false);
  const [isStateLoading, setIsStateLoading] = useState(false);
  const [isDistrictLoading, setIsDistrictLoading] = useState(false);
  const [isLocalbodyLoading, setIsLocalbodyLoading] = useState(false);
  const [isWardLoading, setIsWardLoading] = useState(false);
  const [states, setStates] = useState(initialStates);
  const [districts, setDistricts] = useState(selectStates);
  const [localBody, setLocalBody] = useState(selectDistrict);
  const [ward, setWard] = useState(initialLocalbodies);
  const [statusDialog, setStatusDialog] = useState<{ show?: boolean; transfer?: boolean; patientList: Array<DupPatientModel> }>({ patientList: [] });

  const headerText = !id ? "Add Details of Covid Suspect / Patient" : "Update Covid Suspect / Patient Details";
  const buttonText = !id ? "Add Covid Suspect / Patient" : "Save Details";

  const fetchDistricts = useCallback(
    async (id: string) => {
      if (Number(id) > 0) {
        setIsDistrictLoading(true);
        const districtList = await dispatchAction(getDistrictByState({ id }));
        setDistricts([...initialDistricts, ...districtList.data]);
        setIsDistrictLoading(false);
      } else {
        setDistricts(selectStates);
      }
    },
    [dispatchAction]
  );

  const fetchLocalBody = useCallback(
    async (id: string) => {
      if (Number(id) > 0) {
        setIsLocalbodyLoading(true);
        const localBodyList = await dispatchAction(
          getLocalbodyByDistrict({ id })
        );
        setIsLocalbodyLoading(false);
        setLocalBody([...initialLocalbodies, ...localBodyList.data]);
      } else {
        setLocalBody(selectDistrict);
      }
    },
    [dispatchAction]
  );


  const fetchWards = useCallback(
    async (id: string) => {
      if (Number(id) > 0) {
        setIsWardLoading(true);
        const wardList = await dispatchAction(
          getWardByLocalBody({ id })
        );
        setIsWardLoading(false);
        setWard([...initialWard, ...wardList.data.results]);
      } else {
        setWard(initialLocalbodies);
      }
    },
    [dispatchAction]
  );


  const fetchData = useCallback(
    async (status: statusType) => {
      setIsLoading(true);
      const res = await dispatchAction(getPatient({ id }));
      if (!status.aborted) {
        if (res && res.data) {
          const formData = {
            ...res.data,
            nationality: res.data.nationality ? res.data.nationality : "India",
            gender: res.data.gender ? res.data.gender : '',
            state: res.data.state ? res.data.state : '',
            district: res.data.district ? res.data.district : '',
            blood_group: res.data.blood_group ? res.data.blood_group : '',
            local_body: res.data.local_body ? res.data.local_body : '',
            ward: res.data.ward_object ? res.data.ward : initialWard,
            medical_history: [],
            is_antenatal: res.data.is_antenatal ? res.data.is_antenatal : 'false',
            allergies: res.data.allergies ? res.data.allergies : '',
            pincode: res.data.pincode ? res.data.pincode : '',
            ongoing_medication: res.data.ongoing_medication ? res.data.ongoing_medication : '',
            countries_travelled: res.data.countries_travelled,
            is_medical_worker: res.data.is_medical_worker ? String(res.data.is_medical_worker) : 'false',
            contact_with_confirmed_carrier: res.data.contact_with_confirmed_carrier ? String(res.data.contact_with_confirmed_carrier) : 'false',
            contact_with_suspected_carrier: res.data.contact_with_suspected_carrier ? String(res.data.contact_with_suspected_carrier) : 'false',
            is_migrant_worker: res.data.is_migrant_worker ? String(res.data.is_migrant_worker) : 'false',
            number_of_aged_dependents: Number(res.data.number_of_aged_dependents) ? Number(res.data.number_of_aged_dependents) : '',
            number_of_chronic_diseased_dependents: Number(res.data.number_of_chronic_diseased_dependents) ? Number(res.data.number_of_chronic_diseased_dependents) : '',
          };
          res.data.medical_history.forEach((i: any) => {
            const medicalHistory = medicalHistoryTypes.find((j: any) => String(j.text).toLowerCase() === String(i.disease).toLowerCase());
            if (medicalHistory) {
              formData.medical_history.push(medicalHistory.id);
              formData[`medical_history_${medicalHistory.id}`] = i.details;
            }
          });
          dispatch({
            type: "set_form",
            form: formData
          });
          Promise.all([
            fetchDistricts(res.data.state),
            fetchLocalBody(res.data.district),
            fetchWards(res.data.local_body)
          ]);
        } else {
          goBack();
        }
        setIsLoading(false);
      }
    },
    [dispatchAction, fetchDistricts, fetchLocalBody, fetchWards, id]
  );

  const fetchStates = useCallback(
    async (status: statusType) => {
      setIsStateLoading(true);
      const statesRes = await dispatchAction(getStates());
      if (!status.aborted && statesRes.data.results) {
        setStates([...initialStates, ...statesRes.data.results]);
      }
      setIsStateLoading(false);
    },
    [dispatchAction]
  );

  useAbortableEffect(
    (status: statusType) => {
      if (id) {
        fetchData(status);
      }
      fetchStates(status);
    },
    [dispatch, fetchData]
  );

  const validateForm = () => {
    let errors = { ...initError };
    let invalidForm = false;
    Object.keys(state.form).forEach((field, i) => {
      switch (field) {
        case "name":
        case "gender":
          if (!state.form[field]) {
            errors[field] = "Field is required";
            invalidForm = true;
          }
          return;
        case "date_of_birth":
          if (!state.form[field]) {
            errors[field] = "Please enter date in DD/MM/YYYY format";
            invalidForm = true;
          }
          return;
        case "local_body":
          if (state.form.nationality === "India" && !state.form[field]) {
            errors[field] = "Please select local body";
            invalidForm = true;
          }
          return;
<<<<<<< HEAD
        case "ward":
          if (state.form.nationality === "India" && !state.form[field]) {
            errors[field] = "Please select ward";
            invalidForm = true;
          }
          return;
        case "district":
          if (state.form.nationality === "India" && !state.form[field]) {
            errors[field] = "Please select district";
=======
        case "district":
          if (!state.form[field]) {
            errors[field] = "Please select district";
            invalidForm = true;
          }
          return;
        case "ward":
          if (!state.form[field]) {
            errors[field] = "Please enter ward number";
>>>>>>> 6346ac22
            invalidForm = true;
          }
          return;
        case "state":
          if (state.form.nationality === "India" && !Number(state.form[field])) {
            errors[field] = "Please enter the state";
            invalidForm = true;
          }
          return;
        case "passport_no":
          if (state.form.nationality !== "India" && !state.form[field]) {
            errors[field] = "Please enter the passport number";
            invalidForm = true;
          }
          return;
        case "phone_number":
          const phoneNumber = parsePhoneNumberFromString(state.form[field]);
          if (!state.form[field] || !phoneNumber?.isPossible()) {
            errors[field] = "Please enter valid phone number";
            invalidForm = true;
          }
          return;
        case "emergency_phone_number":
          const emergency_phone_number = parsePhoneNumberFromString(state.form[field]);
          if (!state.form[field] || !emergency_phone_number?.isPossible()) {
            errors[field] = "Please enter valid phone number";
            invalidForm = true;
          }
          return;
        case "countries_travelled":
          if (state.form.past_travel && !state.form[field].length) {
            errors[field] = "Please enter the list of countries visited";
            invalidForm = true;
          }
          return;
        case "date_of_return":
          if (state.form.past_travel && !state.form[field]) {
            errors[field] = "Please enter the date of return from travel";
            invalidForm = true;
          }
          return;
        case "estimated_contact_date":
          if ((JSON.parse(state.form.contact_with_confirmed_carrier) || JSON.parse(state.form.contact_with_suspected_carrier))) {
            if (!state.form[field]) {
              errors[field] = "Please enter the estimated date of contact";
              invalidForm = true;
            }
          }
          return;
        case "blood_group":
          if (!state.form[field]) {
            errors[field] = "Please select a blood group";
            invalidForm = true;
          }
          return;
        default:
          return;
      }
    });
    dispatch({ type: "set_error", errors });
    return !invalidForm;
  };

  const handleSubmit = async (e: any) => {
    e.preventDefault();
    const validForm = validateForm();
    if (validForm) {
      setIsLoading(true);
      let medical_history: Array<medicalHistoryModel> = [];
      state.form.medical_history.forEach((id: number) => {
        const medData = medicalHistoryTypes.find(i => i.id === id);
        if (medData) {
          const details = state.form[`medical_history_${medData.id}`];
          medical_history.push({
            disease: medData.text,
            details: details ? details : "",
          });
        }
      });
      if (!medical_history.length) {
        medical_history.push({ disease: "NO", details: "" });
      }
      const data = {
        phone_number: parsePhoneNumberFromString(state.form.phone_number)?.format('E.164'),
        emergency_phone_number: parsePhoneNumberFromString(state.form.emergency_phone_number)?.format('E.164'),
        date_of_birth: moment(state.form.date_of_birth).format('YYYY-MM-DD'),
        disease_status: state.form.disease_status,
        date_of_test: state.form.date_of_test ? state.form.date_of_test : undefined,
        srf_id: state.form.srf_id,
        test_type: state.form.test_type,
        name: state.form.name,
        pincode: state.form.pincode ? state.form.pincode : undefined,
        gender: Number(state.form.gender),
        nationality: state.form.nationality,
        is_antenatal: state.form.is_antenatal,
        is_migrant_worker: state.form.is_migrant_worker,
        passport_no: state.form.nationality !== "India" ? state.form.passport_no : undefined,
        state: state.form.nationality === "India" ? state.form.state : undefined,
        district: state.form.nationality === "India" ? state.form.district : undefined,
        local_body: state.form.nationality === "India" ? state.form.local_body : undefined,
        ward: state.form.ward,
        address: state.form.address ? state.form.address : undefined,
        present_health: state.form.present_health ? state.form.present_health : undefined,
        contact_with_confirmed_carrier: JSON.parse(state.form.contact_with_confirmed_carrier),
        contact_with_suspected_carrier: JSON.parse(state.form.contact_with_suspected_carrier),
        estimated_contact_date: state.form.estimated_contact_date,
        past_travel: state.form.past_travel,
        countries_travelled: state.form.past_travel ? state.form.countries_travelled : [],
        date_of_return: state.form.past_travel ? state.form.date_of_return : undefined,
        allergies: state.form.allergies,
        ongoing_medication: state.form.ongoing_medication,
        is_medical_worker: JSON.parse(state.form.is_medical_worker),
        blood_group: state.form.blood_group ? state.form.blood_group : undefined,
        number_of_aged_dependents: Number(state.form.number_of_aged_dependents) ? Number(state.form.number_of_aged_dependents) : undefined,
        number_of_chronic_diseased_dependents: Number(state.form.number_of_chronic_diseased_dependents) ? Number(state.form.number_of_chronic_diseased_dependents) : undefined,
        medical_history,
        is_active: true
      };

      const res = await dispatchAction(
        id ? updatePatient(data, { id }) : createPatient({ ...data, facility: facilityId })
      );
      setIsLoading(false);
      if (res && res.data) {
        dispatch({ type: "set_form", form: initForm });
        if (!id) {
          setAlertMessage({
            show: true,
            message: `Please note down patient name: ${state.form.name} and patient ID: ${res.data.id}`,
            title: "Patient Added Successfully"
          });
          navigate(`/facility/${facilityId}/patient/${res.data.id}/consultation`)
        } else {
          Notification.Success({
            msg: "Patient updated successfully"
          });
          goBack();
        }
      }
    }
  };

  const handleChange = (e: any) => {
    const form = { ...state.form };
    form[e.target.name] = e.target.value;
    dispatch({ type: "set_form", form });
  };

  const handleValueChange = (value: any, name: string) => {
    const form = { ...state.form };
    form[name] = value;
    dispatch({ type: "set_form", form });
  };

  const handleDateChange = (date: any, field: string) => {
    if (moment(date).isValid()) {
      const form = { ...state.form };
      form[field] = date;
      dispatch({ type: "set_form", form });
    }
  };

  const handleCheckboxFieldChange = (e: any) => {
    const form = { ...state.form };
    const { checked, name } = e.target;
    form[name] = checked;
    dispatch({ type: "set_form", form });
  };

  const handleMedicalCheckboxChange = (e: any, id: number) => {
    let form = { ...state.form };
    const values = state.form.medical_history;
    if (e.target.checked) {
      values.push(id);
    } else {
      values.splice(values.indexOf(id), 1);
    }
    form["medical_history"] = values;
    dispatch({ type: "set_form", form });
  };

  const duplicateCheck = useCallback(debounce(async (phoneNo: string) => {
    if (phoneNo && parsePhoneNumberFromString(phoneNo)?.isPossible()) {
      const query = {
        phone_number: parsePhoneNumberFromString(phoneNo)?.format('E.164')
      };
      const res = await dispatchAction(searchPatient(query))
      if (res && res.data && res.data.results) {
        const duplicateList = !id ? res.data.results : res.data.results.filter((item: DupPatientModel) => item.patient_id !== id);
        if (duplicateList.length) {
          setStatusDialog({
            show: true,
            patientList: duplicateList
          });
        }
      }
    }
  }, 300), []);

  const handleDialogClose = (action: string) => {
    if (action === 'transfer') {
      setStatusDialog({ ...statusDialog, show: false, transfer: true });
    } else if (action === 'back') {
      setStatusDialog({ ...statusDialog, show: true, transfer: false });
    } else {
      setStatusDialog({ show: false, transfer: false, patientList: [] });
    }
  }

  const renderMedicalHistory = (id: number, title: string) => {
    const checkboxField = `medical_history_check_${id}`;
    const textField = `medical_history_${id}`;
    return (
      <div key={textField}>
        <div>
          <CheckboxField
            checked={state.form.medical_history.includes(id)}
            onChange={(e) => handleMedicalCheckboxChange(e, id)}
            name={checkboxField}
            label={title}
          />
        </div>
        {state.form.medical_history.includes(id) && (
          <div className="mx-4">
            <MultilineInputField
              placeholder="Details"
              rows={2}
              name={textField}
              variant="outlined"
              margin="dense"
              type="text"
              value={state.form[textField]}
              onChange={handleChange}
              errors={state.errors[textField]}
            />
          </div>
        )}
      </div>
    );
  };

  if (isLoading) {
    return <Loading />;
  }

  return (
    <div className="px-2 pb-2">
      {statusDialog.show && (<DuplicatePatientDialog
        patientList={statusDialog.patientList}
        handleOk={handleDialogClose}
        handleCancel={goBack}
        isNew={!id}
      />)}
      {statusDialog.transfer && (<TransferPatientDialog
        patientList={statusDialog.patientList}
        handleOk={() => handleDialogClose("close")}
        handleCancel={() => handleDialogClose("back")}
        facilityId={facilityId}
      />)}
      <PageTitle title={headerText} />
      <div className="mt-4">
        <Card>
          {showAlertMessage.show && (
            <AlertDialog
              handleClose={() => goBack()}
              message={showAlertMessage.message}
              title={showAlertMessage.title}
            />
          )}
          <CardContent>

            <form onSubmit={e => handleSubmit(e)}>
              <div className="bg-red-100 text-red-800 p-2 rounded-lg shadow mb-4 mt-2 font-semibold text-xs">

                <div className="text-xl font-bold">
                  Please enter the correct date of birth for the patient
                </div>
                Each patient in the system is uniquely identifiable by the number and date of birth. Adding incorrect date of birth can result in duplication of patient records.
              </div>
              <div className="grid gap-4 grid-cols-1 md:grid-cols-2">
                <div>
                  <PhoneNumberField
                    label="Phone Number*"
                    value={state.form.phone_number}
                    onChange={(value: any) => [
                      duplicateCheck(value),
                      handleValueChange(value, 'phone_number'),
                    ]}
                    errors={state.errors.phone_number}
                  />
                </div>
                <div>
                  <InputLabel id="date_of_birth-label">Date of birth*</InputLabel>
                  <DateInputField
                    fullWidth={true}
                    value={state.form.date_of_birth}
                    onChange={date => handleDateChange(date, "date_of_birth")}
                    errors={state.errors.date_of_birth}
                    inputVariant="outlined"
                    margin="dense"
                    openTo="year"
                    disableFuture={true}
                  />

                </div>

                <div>
                  <InputLabel id="name-label">Name*</InputLabel>
                  <TextInputField
                    name="name"
                    variant="outlined"
                    margin="dense"
                    type="text"
                    value={state.form.name}
                    onChange={handleChange}
                    errors={state.errors.name}
                  />
                </div>

                <div>
                  <InputLabel id="disease_status-label">Disease Status*</InputLabel>
                  <SelectField
                    name="disease_status"
                    variant="outlined"
                    margin="dense"
                    optionArray={true}
                    value={state.form.disease_status}
                    options={diseaseStatus}
                    onChange={handleChange}
                    errors={state.errors.disease_status}
                  />
                </div>

                <div>
                  <InputLabel id="test_type-label">Test Type*</InputLabel>
                  <SelectField
                    name="test_type"
                    variant="outlined"
                    margin="dense"
                    optionArray={true}
                    value={state.form.test_type}
                    options={testType}
                    onChange={handleChange}
                    errors={state.errors.test_type}
                  />
                </div>
                <div>
                  <InputLabel id="srf_id-label">SRF Id*</InputLabel>
                  <TextInputField
                    name="srf_id"
                    variant="outlined"
                    margin="dense"
                    type="text"
                    value={state.form.srf_id}
                    onChange={handleChange}
                    errors={state.errors.name}
                  />
                </div>
                <div>

                  <DateInputField
                    fullWidth={true}
                    label="Date of Sampel Given"
                    value={state.form.date_of_test}
                    onChange={date => handleDateChange(date, "date_of_test")}
                    errors={state.errors.date_of_test}
                    inputVariant="outlined"
                    margin="dense"
                    disableFuture={true}
                  />
                </div>


                <div>
                  <InputLabel id="gender-label">Gender*</InputLabel>
                  <SelectField
                    name="gender"
                    variant="outlined"
                    margin="dense"
                    value={state.form.gender}
                    options={genderTypes}
                    onChange={handleChange}
                    errors={state.errors.gender}
                  />
                </div>

                <div>
                  <InputLabel id="is_medical_worker">Medical Worker</InputLabel>
                  <RadioGroup
                    aria-label="is_medical_worker"
                    name="is_medical_worker"
                    value={state.form.is_medical_worker}
                    onChange={handleChange}
                    style={{ padding: "0px 5px" }}
                  >
                    <Box display="flex" flexDirection="row">
                      <FormControlLabel
                        value="true"
                        control={<Radio />}
                        label="Yes"
                      />
                      <FormControlLabel
                        value="false"
                        control={<Radio />}
                        label="No"
                      />
                    </Box>
                  </RadioGroup>
                </div>

                <div>
                  <InputLabel id="nationality-label">Nationality*</InputLabel>
                  <SelectField
                    name="nationality"
                    variant="outlined"
                    margin="dense"
                    optionArray={true}
                    value={state.form.nationality}
                    options={countryList}
                    onChange={handleChange}
                    errors={state.errors.nationality}
                  />
                </div>

                {state.form.nationality === 'India' ? (<>
                  <div>
                    <InputLabel id="gender-label">State*</InputLabel>
                    {isStateLoading ? (
                      <CircularProgress size={20} />
                    ) : (
                        <SelectField
                          name="state"
                          variant="outlined"
                          margin="dense"
                          value={state.form.state}
                          options={states}
                          optionValue="name"
                          onChange={e => [
                            handleChange(e),
                            fetchDistricts(String(e.target.value))
                          ]}
                          errors={state.errors.state}
                        />
                      )}
                  </div>

                  <div>
                    <InputLabel id="district-label">District*</InputLabel>
                    {isDistrictLoading ? (
                      <CircularProgress size={20} />
                    ) : (
                        <SelectField
                          name="district"
                          variant="outlined"
                          margin="dense"
                          value={state.form.district}
                          options={districts}
                          optionValue="name"
                          onChange={e => [
                            handleChange(e),
                            fetchLocalBody(String(e.target.value))
                          ]}
                          errors={state.errors.district}
                        />
                      )}
                  </div>

                  <div>
                    <InputLabel id="local_body-label">Localbody*</InputLabel>
                    {isLocalbodyLoading ? (
                      <CircularProgress size={20} />
                    ) : (
                        <SelectField
                          name="local_body"
                          variant="outlined"
                          margin="dense"
                          value={state.form.local_body}
                          options={localBody}
                          optionValue="name"
                          onChange={e => [handleChange(e), fetchWards(String(e.target.value))]}
                          errors={state.errors.local_body}
                        />
                      )}
                  </div>
                </>) : (<div>
                  <InputLabel id="passport-label">Passport Number*</InputLabel>
                  <TextInputField
                    name="passport_no"
                    variant="outlined"
                    margin="dense"
                    value={state.form.passport_no}
                    onChange={handleChange}
                    errors={state.errors.passport_no}
                  />
                </div>)}

                <div>
                  <InputLabel id="address-label">Address*</InputLabel>
                  <MultilineInputField
                    rows={2}
                    name="address"
                    variant="outlined"
                    margin="dense"
                    type="text"
                    placeholder="Optional Information"
                    value={state.form.address}
                    onChange={handleChange}
                    errors={state.errors.address}
                  />
                </div>
                <div>
<<<<<<< HEAD

                  <div>
                    <InputLabel id="ward-label">Ward/Division of respective LSGI*</InputLabel>
                    {isLocalbodyLoading ? (
                      <CircularProgress size={20} />
                    ) : (
                        <SelectField
                          name="ward"
                          variant="outlined"
                          margin="dense"
                          options={ward.sort((a, b) => a.number - b.number).map((e) => { return { id: e.id, name: e.number + ": " + e.name } })}
                          optionValue="name"
                          onChange={handleChange}
                          errors={state.errors.local_body}
                        />
                      )}
                  </div>

=======
                  <InputLabel id="name-label">Ward/Division of respective LSGI*</InputLabel>
                  <TextInputField
                    name="ward"
                    variant="outlined"
                    margin="dense"
                    type="text"
                    value={state.form.ward}
                    onChange={handleChange}
                    errors={state.errors.ward}
                  />
>>>>>>> 6346ac22
                </div>
                <div>
                  <InputLabel id="blood_group-label">Blood Group</InputLabel>
                  <SelectField
                    name="blood_group"
                    variant="outlined"
                    margin="dense"
                    showEmpty={true}
                    optionArray={true}
                    value={state.form.blood_group}
                    options={bloodGroups}
                    onChange={handleChange}
                    errors={state.errors.blood_group}
                  />
                </div>
                <div>
                  <InputLabel id="name-label">Pincode</InputLabel>
                  <TextInputField
                    name="pincode"
                    variant="outlined"
                    margin="dense"
                    type="text"
                    value={state.form.pincode}
                    onChange={handleChange}
                    errors={state.errors.pincode}
                  />
                </div>
                <div>
                  <PhoneNumberField
                    label="Emergency contact number*"
                    value={state.form.emergency_phone_number}
                    onChange={(value: any) => [
                      handleValueChange(value, 'emergency_phone_number'),
                    ]}
                    errors={state.errors.emergency_phone_number}
                  />
                </div>
              </div>
<<<<<<< HEAD


=======


>>>>>>> 6346ac22
              <div className="grid gap-4 grid-cols-1 md:grid-cols-2 mt-4">
                {
                  state.form.gender === '2' &&
                  <div>
                    <InputLabel id="is_antenatal">Is antenatal ? </InputLabel>
                    <RadioGroup
                      aria-label="is_antenatal"
                      name="is_antenatal"
                      value={state.form.is_antenatal}
                      onChange={handleChange}
                      style={{ padding: "0px 5px" }}
                    >
                      <Box display="flex" flexDirection="row">
                        <FormControlLabel
                          value="true"
                          control={<Radio />}
                          label="Yes"
                        />
                        <FormControlLabel
                          value="false"
                          control={<Radio />}
                          label="No"
                        />
                      </Box>
                    </RadioGroup>
                  </div>
                }
                <div>
                  <InputLabel id="is_migrant_worker">
                    Is a Guest workers?
                  </InputLabel>
                  <RadioGroup
                    aria-label="is_migrant_worker"
                    name="is_migrant_worker"
                    value={state.form.is_migrant_worker}
                    onChange={handleChange}
                    style={{ padding: "0px 5px" }}
                  >
                    <Box display="flex" flexDirection="row">
                      <FormControlLabel
                        value="true"
                        control={<Radio />}
                        label="Yes"
                      />
                      <FormControlLabel
                        value="false"
                        control={<Radio />}
                        label="No"
                      />
                    </Box>
                  </RadioGroup>
                </div>

                <div>
                  <InputLabel id="contact_with_confirmed_carrier">
                    Contact with confirmed Covid patient?
                  </InputLabel>
                  <RadioGroup
                    aria-label="contact_with_confirmed_carrier"
                    name="contact_with_confirmed_carrier"
                    value={state.form.contact_with_confirmed_carrier}
                    onChange={handleChange}
                    style={{ padding: "0px 5px" }}
                  >
                    <Box display="flex" flexDirection="row">
                      <FormControlLabel
                        value="true"
                        control={<Radio />}
                        label="Yes"
                      />
                      <FormControlLabel
                        value="false"
                        control={<Radio />}
                        label="No"
                      />
                    </Box>
                  </RadioGroup>
                </div>

                <div>
                  <InputLabel id="contact_with_suspected_carrier">
                    Contact with Covid suspect?
                  </InputLabel>
                  <RadioGroup
                    aria-label="contact_with_suspected_carrier"
                    name="contact_with_suspected_carrier"
                    value={state.form.contact_with_suspected_carrier}
                    onChange={handleChange}
                    style={{ padding: "0px 5px" }}
                  >
                    <Box display="flex" flexDirection="row">
                      <FormControlLabel
                        value="true"
                        control={<Radio />}
                        label="Yes"
                      />
                      <FormControlLabel
                        value="false"
                        control={<Radio />}
                        label="No"
                      />
                    </Box>
                  </RadioGroup>
                </div>

                {(JSON.parse(state.form.contact_with_confirmed_carrier) || JSON.parse(state.form.contact_with_suspected_carrier)) && (<div>
                  <DateInputField
                    fullWidth={true}
                    label="Esimate date of contact*"
                    value={state.form.estimated_contact_date}
                    onChange={date => handleDateChange(date, "estimated_contact_date")}
                    errors={state.errors.estimated_contact_date}
                    inputVariant="outlined"
                    margin="dense"
                    disableFuture={true}
                  />
                </div>)}

                <div className="md:col-span-2">
                  <CheckboxField
                    checked={state.form.past_travel}
                    onChange={handleCheckboxFieldChange}
                    name="past_travel"
                    label="Domestic/international Travel History (within last 28 days)"
                  />
                </div>

                {state.form.past_travel && (<>
                  <div className="md:col-span-2">
                    <AutoCompleteMultiField
                      id="countries-travelled"
                      options={placesList}
                      label="Countries / Places Visited* (including transit stops)"
                      variant="outlined"
                      placeholder="Select country or enter the place of visit"
                      onChange={(e: object, value: any) => handleValueChange(value, 'countries_travelled')}
                      value={state.form.countries_travelled}
                      errors={state.errors.countries_travelled}
                    />
                  </div>
                  <div>
                    <DateInputField
                      fullWidth={true}
                      label="Estimated date of Arrival*"
                      value={state.form.date_of_return}
                      onChange={date => handleDateChange(date, "date_of_return")}
                      errors={state.errors.date_of_return}
                      inputVariant="outlined"
                      margin="dense"
                      disableFuture={true}
                    />
                  </div>
                </>)}
              </div>

              <div className="grid gap-4 grid-cols-1 md:grid-cols-2 mt-4">

                <div className="md:col-span-2">
                  <InputLabel id="med-history-label">
                    Any medical history? (Optional Information)
                  </InputLabel>
                  <div className="grid grid-cols-1 md:grid-cols-2">
                    {medicalHistoryTypes.map(i => {
                      return renderMedicalHistory(i.id, i.text);
                    })}
                  </div>
                </div>

                <div>
                  <InputLabel id="present_health-label">Present Health Condition</InputLabel>
                  <MultilineInputField
                    rows={2}
                    name="present_health"
                    variant="outlined"
                    margin="dense"
                    type="text"
                    placeholder="Optional Information"
                    value={state.form.present_health}
                    onChange={handleChange}
                    errors={state.errors.present_health}
                  />
                </div>

                <div>
                  <InputLabel id="ongoing_medication-label">Ongoing Medication</InputLabel>
                  <MultilineInputField
                    rows={2}
                    name="ongoing_medication"
                    variant="outlined"
                    margin="dense"
                    type="text"
                    placeholder="Optional Information"
                    value={state.form.ongoing_medication}
                    onChange={handleChange}
                    errors={state.errors.ongoing_medication}
                  />
                </div>

                <div>
                  <InputLabel id="allergies_label">Allergies</InputLabel>
                  <MultilineInputField
                    rows={2}
                    name="allergies"
                    variant="outlined"
                    margin="dense"
                    type="text"
                    placeholder="Optional Information"
                    value={state.form.allergies}
                    onChange={handleChange}
                    errors={state.errors.allergies}
                  />
                </div>
                <div>
                  <InputLabel id="number_of_aged_dependents-label">Number Of Aged Dependents (Above 60)</InputLabel>
                  <TextInputField
                    name="number_of_aged_dependents"
                    variant="outlined"
                    margin="dense"
                    type="number"
                    value={state.form.number_of_aged_dependents}
                    onChange={handleChange}
                    errors={state.errors.number_of_aged_dependents}
                  />
                </div>

                <div>
                  <InputLabel id="number_of_chronic_diseased_dependents-label">Number Of Chronic Diseased Dependents</InputLabel>
                  <TextInputField
                    name="number_of_chronic_diseased_dependents"
                    variant="outlined"
                    margin="dense"
                    type="number"
                    value={state.form.number_of_chronic_diseased_dependents}
                    onChange={handleChange}
                    errors={state.errors.number_of_chronic_diseased_dependents}
                  />
                </div>

              </div>
              <div
                className="flex justify-between mt-4"
              >
                <Button
                  color="default"
                  variant="contained"
                  type="button"
                  onClick={goBack}
                > Cancel </Button>
                <Button
                  color="primary"
                  variant="contained"
                  type="submit"
                  style={{ marginLeft: "auto" }}
                  startIcon={<CheckCircleOutlineIcon>save</CheckCircleOutlineIcon>}
                  onClick={e => handleSubmit(e)}
                > {buttonText} </Button>
              </div>
            </form>
          </CardContent>
        </Card>
      </div>
    </div>
  );
};<|MERGE_RESOLUTION|>--- conflicted
+++ resolved
@@ -298,7 +298,6 @@
             invalidForm = true;
           }
           return;
-<<<<<<< HEAD
         case "ward":
           if (state.form.nationality === "India" && !state.form[field]) {
             errors[field] = "Please select ward";
@@ -308,18 +307,6 @@
         case "district":
           if (state.form.nationality === "India" && !state.form[field]) {
             errors[field] = "Please select district";
-=======
-        case "district":
-          if (!state.form[field]) {
-            errors[field] = "Please select district";
-            invalidForm = true;
-          }
-          return;
-        case "ward":
-          if (!state.form[field]) {
-            errors[field] = "Please enter ward number";
->>>>>>> 6346ac22
-            invalidForm = true;
           }
           return;
         case "state":
@@ -830,7 +817,6 @@
                   />
                 </div>
                 <div>
-<<<<<<< HEAD
 
                   <div>
                     <InputLabel id="ward-label">Ward/Division of respective LSGI*</InputLabel>
@@ -849,18 +835,6 @@
                       )}
                   </div>
 
-=======
-                  <InputLabel id="name-label">Ward/Division of respective LSGI*</InputLabel>
-                  <TextInputField
-                    name="ward"
-                    variant="outlined"
-                    margin="dense"
-                    type="text"
-                    value={state.form.ward}
-                    onChange={handleChange}
-                    errors={state.errors.ward}
-                  />
->>>>>>> 6346ac22
                 </div>
                 <div>
                   <InputLabel id="blood_group-label">Blood Group</InputLabel>
@@ -899,13 +873,7 @@
                   />
                 </div>
               </div>
-<<<<<<< HEAD
-
-
-=======
-
-
->>>>>>> 6346ac22
+
               <div className="grid gap-4 grid-cols-1 md:grid-cols-2 mt-4">
                 {
                   state.form.gender === '2' &&
@@ -1166,7 +1134,7 @@
             </form>
           </CardContent>
         </Card>
-      </div>
-    </div>
+      </div >
+    </div >
   );
 };