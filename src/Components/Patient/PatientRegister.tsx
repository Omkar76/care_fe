import * as Notification from "../../Utils/Notifications.js";

import {
  BLOOD_GROUPS,
  DISEASE_STATUS,
  GENDER_TYPES,
  MEDICAL_HISTORY_CHOICES,
  OCCUPATION_TYPES,
  TEST_TYPE,
  VACCINES,
} from "../../Common/constants";
import {
  dateQueryString,
  getPincodeDetails,
  includesIgnoreCase,
  parsePhoneNumber,
  scrollTo,
  compareBy,
} from "../../Utils/utils";
import { navigate, useQueryParams } from "raviger";
import { statusType, useAbortableEffect } from "../../Common/utils";
import { lazy, useCallback, useEffect, useReducer, useState } from "react";

import AccordionV2 from "../Common/components/AccordionV2";
import ButtonV2 from "../Common/components/ButtonV2";
import CareIcon from "../../CAREUI/icons/CareIcon";
import CheckBoxFormField from "../Form/FormFields/CheckBoxFormField";
import CollapseV2 from "../Common/components/CollapseV2";
import ConfirmDialog from "../Common/ConfirmDialog";
import DateFormField from "../Form/FormFields/DateFormField";
import DialogModal from "../Common/Dialog";
import { DupPatientModel } from "../Facility/models";
import DuplicatePatientDialog from "../Facility/DuplicatePatientDialog";
import {
  FieldError,
  PhoneNumberValidator,
  RequiredFieldValidator,
} from "../Form/FieldValidators";
import { FieldErrorText, FieldLabel } from "../Form/FormFields/FormField";
import Form from "../Form/Form";
import { HCXPolicyModel } from "../HCX/models";
import HCXPolicyValidator from "../HCX/validators";
import InsuranceDetailsBuilder from "../HCX/InsuranceDetailsBuilder";
import LinkABHANumberModal from "../ABDM/LinkABHANumberModal";
import { PatientModel, Occupation } from "./models";
import PhoneNumberFormField from "../Form/FormFields/PhoneNumberFormField";
import RadioFormField from "../Form/FormFields/RadioFormField";
import { SelectFormField } from "../Form/FormFields/SelectFormField";
import AutocompleteFormField from "../Form/FormFields/Autocomplete.js";
import Spinner from "../Common/Spinner";
import TextAreaFormField from "../Form/FormFields/TextAreaFormField";
import TextFormField from "../Form/FormFields/TextFormField";
import TransferPatientDialog from "../Facility/TransferPatientDialog";
import countryList from "../../Common/static/countries.json";
import { debounce } from "lodash-es";

import useAppHistory from "../../Common/hooks/useAppHistory";
import useConfig from "../../Common/hooks/useConfig";
import { validatePincode } from "../../Common/validation";
import { FormContextValue } from "../Form/FormContext.js";
import useAuthUser from "../../Common/hooks/useAuthUser.js";
import useQuery from "../../Utils/request/useQuery.js";
import routes from "../../Redux/api.js";
import request from "../../Utils/request/request.js";
import SelectMenuV2 from "../Form/SelectMenuV2.js";

const Loading = lazy(() => import("../Common/Loading"));
const PageTitle = lazy(() => import("../Common/PageTitle"));

interface PatientRegisterProps extends PatientModel {
  facilityId: string;
}

interface medicalHistoryModel {
  id?: number;
  disease: string | number;
  details: string;
}

const medicalHistoryChoices = MEDICAL_HISTORY_CHOICES.reduce(
  (acc: Array<{ [x: string]: string }>, cur) => [
    ...acc,
    { [`medical_history_${cur.id}`]: "" },
  ],
  [],
);
const genderTypes = GENDER_TYPES;
const diseaseStatus = [...DISEASE_STATUS];
const bloodGroups = [...BLOOD_GROUPS];
const occupationTypes = OCCUPATION_TYPES;
const testType = [...TEST_TYPE];
const vaccines = ["Select", ...VACCINES];

const initForm: any = {
  name: "",
  age: "",
  year_of_birth: "",
  gender: "",
  phone_number: "+91",
  emergency_phone_number: "+91",
  blood_group: "",
  disease_status: diseaseStatus[2],
  is_declared_positive: "false",
  date_declared_positive: new Date(),
  date_of_birth: null,
  medical_history: [],
  nationality: "India",
  passport_no: "",
  state: "",
  district: "",
  local_body: "",
  ward: "",
  address: "",
  permanent_address: "",
  sameAddress: true,
  village: "",
  allergies: "",
  pincode: "",
  present_health: "",
  contact_with_confirmed_carrier: "false",
  contact_with_suspected_carrier: "false",

  estimated_contact_date: null,
  date_of_return: null,

  number_of_primary_contacts: "",
  number_of_secondary_contacts: "",
  is_antenatal: "false",
  date_of_test: null,
  date_of_result: null,
  test_id: "",
  srf_id: "",
  test_type: testType[0],
  treatment_plan: false,
  ongoing_medication: "",
  designation_of_health_care_worker: "",
  instituion_of_health_care_worker: "",
  cluster_name: "",
  covin_id: "",
  is_vaccinated: "false",
  number_of_doses: "0",
  vaccine_name: null,
  last_vaccinated_date: null,
  abha_number: null,
  ...medicalHistoryChoices,
};

const initError = Object.assign(
  {},
  ...Object.keys(initForm).map((k) => ({ [k]: "" })),
);

const initialState = {
  form: { ...initForm },
  errors: { ...initError },
};

const patientFormReducer = (state = initialState, action: any) => {
  switch (action.type) {
    case "set_form": {
      return {
        ...state,
        form: action.form,
      };
    }
    case "set_error": {
      return {
        ...state,
        errors: action.errors,
      };
    }
    default:
      return state;
  }
};
export const parseOccupationFromExt = (occupation: Occupation) => {
  const occupationObject = OCCUPATION_TYPES.find(
    (item) => item.value === occupation,
  );
  return occupationObject?.id;
};

export const PatientRegister = (props: PatientRegisterProps) => {
  const authUser = useAuthUser();
  const { goBack } = useAppHistory();
  const { gov_data_api_key, enable_hcx, enable_abdm } = useConfig();
  const { facilityId, id } = props;
  const [state, dispatch] = useReducer(patientFormReducer, initialState);
  const [showAlertMessage, setAlertMessage] = useState({
    show: false,
    message: "",
    title: "",
  });
  const [isLoading, setIsLoading] = useState(false);
  const [showImport, setShowImport] = useState<{
    show?: boolean;
    field?: FormContextValue<PatientModel> | null;
  }>({
    show: false,
    field: null,
  });
  const [careExtId, setCareExtId] = useState("");
  const [formField, setFormField] = useState<any>();
  const [isDistrictLoading, setIsDistrictLoading] = useState(false);
  const [isLocalbodyLoading, setIsLocalbodyLoading] = useState(false);
  const [isWardLoading, setIsWardLoading] = useState(false);
  const [districts, setDistricts] = useState<any[]>([]);
  const [localBody, setLocalBody] = useState<any[]>([]);
  const [ward, setWard] = useState<any[]>([]);
  const [ageInputType, setAgeInputType] = useState<
    "date_of_birth" | "age" | "alert_for_age"
  >("date_of_birth");
  const [statusDialog, setStatusDialog] = useState<{
    show?: boolean;
    transfer?: boolean;
    patientList: Array<DupPatientModel>;
  }>({ patientList: [] });
  const [patientName, setPatientName] = useState("");
  const [{ extId }, setQuery] = useQueryParams();
  const [showLinkAbhaNumberModal, setShowLinkAbhaNumberModal] = useState(false);
  const [showAutoFilledPincode, setShowAutoFilledPincode] = useState(false);
  const [insuranceDetails, setInsuranceDetails] = useState<HCXPolicyModel[]>(
    [],
  );
  const [insuranceDetailsError, setInsuranceDetailsError] =
    useState<FieldError>();

  useEffect(() => {
    if (extId && formField) {
      setCareExtId(extId);
      fetchExtResultData(formField);
    }
  }, [careExtId, formField]);

  const headerText = !id ? "Add Details of Patient" : "Update Patient Details";
  const buttonText = !id ? "Add Patient" : "Save Details";

  const fetchDistricts = useCallback(async (id: number) => {
    if (id > 0) {
      setIsDistrictLoading(true);
      const { res, data } = await request(routes.getDistrictByState, {
        pathParams: { id },
      });
      if (res?.ok && data) {
        setDistricts(data);
      }
      setIsDistrictLoading(false);
      return data ? [...data] : [];
    }
  }, []);

  const fetchLocalBody = useCallback(async (id: string) => {
    if (Number(id) > 0) {
      setIsLocalbodyLoading(true);
      const { data } = await request(routes.getLocalbodyByDistrict, {
        pathParams: { id },
      });
      setIsLocalbodyLoading(false);
      setLocalBody(data || []);
    } else {
      setLocalBody([]);
    }
  }, []);

  const fetchWards = useCallback(async (id: string) => {
    if (Number(id) > 0) {
      setIsWardLoading(true);
      const { data } = await request(routes.getWardByLocalBody, {
        pathParams: { id },
      });
      setIsWardLoading(false);
      if (data) {
        setWard(data.results);
      }
    } else {
      setWard([]);
    }
  }, []);

  const parseGenderFromExt = (gender: any, defaultValue: any) => {
    switch (gender.toLowerCase()) {
      case "m":
        return "1";
      case "f":
        return "2";
      case "o":
        return "3";
      default:
        return defaultValue;
    }
  };

  const fetchExtResultData = async (field: any) => {
    if (!careExtId) return;
    const { res, data } = await request(routes.externalResult, {
      pathParams: { id: careExtId },
    });

    if (res?.ok && data) {
      field.onChange({
        name: "name",
        value: data.name ? data.name : state.form.name,
      });
      field.onChange({
        name: "address",
        value: data.address ? data.address : state.form.address,
      });
      field.onChange({
        name: "permanent_address",
        value: data.permanent_address
          ? data.permanent_address
          : state.form.permanent_address,
      });
      field.onChange({
        name: "gender",
        value: data.gender
          ? parseGenderFromExt(data.gender, state.form.gender)
          : state.form.gender,
      });
      field.onChange({
        name: "test_id",
        value: data.test_id ? data.test_id : state.form.test_id,
      });
      field.onChange({
        name: "srf_id",
        value: data.srf_id ? data.srf_id : state.form.srf_id,
      });
      field.onChange({
        name: "state",
        value: data.district_object
          ? data.district_object.state
          : state.form.state,
      });
      field.onChange({
        name: "district",
        value: data.district ? data.district : state.form.district,
      });
      field.onChange({
        name: "local_body",
        value: data.local_body ? data.local_body : state.form.local_body,
      });
      field.onChange({
        name: "ward",
        value: data.ward ? data.ward : state.form.ward,
      });
      field.onChange({
        name: "village",
        value: data.village ? data.village : state.form.village,
      });
      field.onChange({
        name: "disease_status",
        value: data.result
          ? data.result.toUpperCase()
          : state.form.disease_status,
      });
      field.onChange({
        name: "test_type",
        value: data.test_type
          ? data.test_type.toUpperCase()
          : state.form.test_type,
      });
      field.onChange({
        name: "date_of_test",
        value: data.sample_collection_date
          ? data.sample_collection_date
          : state.form.date_of_test,
      });
      field.onChange({
        name: "date_of_result",
        value: data.result_date ? data.result_date : state.form.date_of_result,
      });
      field.onChange({
        name: "phone_number",
        value: data.mobile_number
          ? "+91" + data.mobile_number
          : state.form.phone_number,
      });

      Promise.all([
        fetchDistricts(data.district_object.state),
        fetchLocalBody(String(data.district)),
        fetchWards(String(data.local_body)), // Convert data.local_body to a string
        duplicateCheck(data.mobile_number),
      ]);
      setShowImport({
        show: false,
        field: null,
      });
    }
  };

  const fetchData = useCallback(
    async (status: statusType) => {
      setIsLoading(true);
      const { res, data } = await request(routes.getPatient, {
        pathParams: { id: id ? id : 0 },
      });
      if (!status.aborted) {
        if (res?.ok && data) {
          setPatientName(data.name || "");
          if (!data.date_of_birth) {
            setAgeInputType("age");
          }
          const formData = {
            ...data,
            age: data.year_of_birth
              ? new Date().getFullYear() - data.year_of_birth
              : "",
            health_id_number: data.abha_number_object?.abha_number || "",
            health_id: data.abha_number_object?.health_id || "",
            nationality: data.nationality ? data.nationality : "India",
            gender: data.gender ? data.gender : undefined,
            cluster_name: data.cluster_name ? data.cluster_name : "",
            state: data.state ? data.state : "",
            district: data.district ? data.district : "",
            blood_group: data.blood_group
              ? data.blood_group === "UNKNOWN"
                ? "UNK"
                : data.blood_group
              : "",
<<<<<<< HEAD
            local_body: res.data.local_body ? res.data.local_body : "",
            ward: res.data.ward_object ? res.data.ward_object.id : undefined,
            village: res.data.village ? res.data.village : "",
            medical_history: [],
            is_antenatal: String(!!res.data.is_antenatal),
            last_menstruation_start_date: res.data.last_menstruation_start_date,
            date_of_delivery: res.data.date_of_delivery,
            is_postpartum: String(!!res.data.date_of_delivery),
            allergies: res.data.allergies ? res.data.allergies : "",
            pincode: res.data.pincode ? res.data.pincode : "",
            ongoing_medication: res.data.ongoing_medication
              ? res.data.ongoing_medication
=======
            local_body: data.local_body ? data.local_body : "",
            ward: data.ward_object ? data.ward_object.id : undefined,
            village: data.village ? data.village : "",
            medical_history: [] as number[],
            is_antenatal: String(!!data.is_antenatal),
            allergies: data.allergies ? data.allergies : "",
            pincode: data.pincode ? data.pincode : "",
            ongoing_medication: data.ongoing_medication
              ? data.ongoing_medication
>>>>>>> 4568e5ff
              : "",

            is_declared_positive: data.is_declared_positive
              ? String(data.is_declared_positive)
              : "false",
            designation_of_health_care_worker:
              data.designation_of_health_care_worker
                ? data.designation_of_health_care_worker
                : "",
            instituion_of_health_care_worker:
              data.instituion_of_health_care_worker
                ? data.instituion_of_health_care_worker
                : "",
            meta_info: data.meta_info ?? {},
            occupation: data.meta_info?.occupation
              ? parseOccupationFromExt(data.meta_info.occupation)
              : null,

            number_of_primary_contacts: data.number_of_primary_contacts
              ? data.number_of_primary_contacts
              : "",
            number_of_secondary_contacts: data.number_of_secondary_contacts
              ? data.number_of_secondary_contacts
              : "",
            contact_with_confirmed_carrier: data.contact_with_confirmed_carrier
              ? String(data.contact_with_confirmed_carrier)
              : "false",
            contact_with_suspected_carrier: data.contact_with_suspected_carrier
              ? String(data.contact_with_suspected_carrier)
              : "false",
            is_vaccinated: String(data.is_vaccinated),
            number_of_doses: data.number_of_doses
              ? String(data.number_of_doses)
              : "0",
            vaccine_name: data.vaccine_name ? data.vaccine_name : null,
            last_vaccinated_date: data.last_vaccinated_date
              ? data.last_vaccinated_date
              : null,
          };
          formData.sameAddress = data.address === data.permanent_address;
          (data.medical_history ? data.medical_history : []).forEach(
            (i: any) => {
              const medicalHistory = MEDICAL_HISTORY_CHOICES.find(
                (j) =>
                  String(j.text).toLowerCase() ===
                  String(i.disease).toLowerCase(),
              );
              if (medicalHistory) {
                formData.medical_history.push(Number(medicalHistory.id));
                (formData as any)[`medical_history_${medicalHistory.id}`] =
                  i.details;
              }
            },
          );
          dispatch({
            type: "set_form",
            form: formData,
          });
          Promise.all([
            fetchDistricts(data.state ?? 0),
            fetchLocalBody(data.district ? String(data.district) : ""),
            fetchWards(data.local_body ? String(data.local_body) : ""), // Convert data.local_body to string
          ]);
        } else {
          goBack();
        }
        setIsLoading(false);
      }
    },
    [id],
  );

  useQuery(routes.listHCXPolicies, {
    query: {
      patient: id,
    },
    prefetch: !!id,
    onResponse: ({ data }) => {
      if (data) {
        setInsuranceDetails(data.results);
      } else {
        setInsuranceDetails([]);
      }
    },
  });

  const { data: stateData, loading: isStateLoading } = useQuery(
    routes.statesList,
  );

  useAbortableEffect(
    (status: statusType) => {
      if (id) {
        fetchData(status);
      }
    },
    [dispatch, fetchData],
  );

  const { data: facilityObject } = useQuery(routes.getAnyFacility, {
    pathParams: { id: facilityId },
    prefetch: !!facilityId,
  });

  const validateForm = (form: any) => {
    const errors: Partial<Record<keyof any, FieldError>> = {};

    const insuranceDetailsError = insuranceDetails
      .map((policy) => HCXPolicyValidator(policy, enable_hcx))
      .find((error) => !!error);
    setInsuranceDetailsError(insuranceDetailsError);

    Object.keys(form).forEach((field) => {
      let phoneNumber, emergency_phone_number;
      switch (field) {
        case "address":
        case "name":
        case "gender":
          errors[field] = RequiredFieldValidator()(form[field]);
          return;
<<<<<<< HEAD
        case "last_menstruation_start_date":
          if (form.is_antenatal === "true") {
            errors[field] = RequiredFieldValidator()(form[field]);
          }
          return;
        case "date_of_delivery":
          if (form.is_postpartum === "true") {
            errors[field] = RequiredFieldValidator()(form[field]);
          }
          return;
=======
        case "age":
        case "date_of_birth": {
          const field = ageInputType === "age" ? "age" : "date_of_birth";

          errors[field] = RequiredFieldValidator()(form[field]);
          if (errors[field]) {
            return;
          }

          if (field === "age") {
            if (form.age < 0) {
              errors.age = "Age cannot be less than 0";
              return;
            }

            form.date_of_birth = null;
            form.year_of_birth = new Date().getFullYear() - form.age;
          }

          if (field === "date_of_birth") {
            form.age = null;
            form.year_of_birth = null;
          }

          return;
        }
>>>>>>> 4568e5ff
        case "permanent_address":
          if (!form.sameAddress) {
            errors[field] = RequiredFieldValidator()(form[field]);
          }
          return;
        case "local_body":
          if (form.nationality === "India" && !Number(form[field])) {
            errors[field] = "Please select a localbody";
          }
          return;
        case "district":
          if (form.nationality === "India" && !Number(form[field])) {
            errors[field] = "Please select district";
          }
          return;
        case "state":
          if (form.nationality === "India" && !Number(form[field])) {
            errors[field] = "Please enter the state";
          }
          return;
        case "pincode":
          if (!validatePincode(form[field])) {
            errors[field] = "Please enter valid pincode";
          }
          return;
        case "passport_no":
          if (form.nationality !== "India" && !form[field]) {
            errors[field] = "Please enter the passport number";
          }
          return;
        case "phone_number":
          phoneNumber = parsePhoneNumber(form[field]);
          if (
            !form[field] ||
            !phoneNumber ||
            !PhoneNumberValidator()(phoneNumber) === undefined
          ) {
            errors[field] = "Please enter valid phone number";
          }
          return;
        case "emergency_phone_number":
          emergency_phone_number = parsePhoneNumber(form[field]);
          if (
            !form[field] ||
            !emergency_phone_number ||
            !PhoneNumberValidator()(emergency_phone_number) === undefined
          ) {
            errors[field] = "Please enter valid phone number";
          }
          return;

        case "estimated_contact_date":
          if (
            JSON.parse(form.contact_with_confirmed_carrier) ||
            JSON.parse(form.contact_with_suspected_carrier)
          ) {
            if (!form[field]) {
              errors[field] = "Please enter the estimated date of contact";
            }
          }
          return;
        case "cluster_name":
          if (
            JSON.parse(form.contact_with_confirmed_carrier) ||
            JSON.parse(form.contact_with_suspected_carrier)
          ) {
            if (!form[field]) {
              errors[field] = "Please enter the name / cluster of the contact";
            }
          }
          return;
        case "blood_group":
          if (!form[field]) {
            errors[field] = "Please select a blood group";
          }
          return;

        case "is_vaccinated":
          if (form.is_vaccinated === "true") {
            if (form.number_of_doses === "0") {
              errors["number_of_doses"] =
                "Please fill the number of doses taken";
            }
            if (form.vaccine_name === null || form.vaccine_name === "Select") {
              errors["vaccine_name"] = "Please select vaccine name";
            }

            if (!form.last_vaccinated_date) {
              errors["last_vaccinated_date"] =
                "Please enter last vaccinated date";
            }
          }
          return;

        case "date_of_result":
          if (form[field] < form.date_of_test) {
            errors[field] =
              "Date should not be before the date of sample collection";
          }
          return;
        case "disease_status":
          if (form[field] === "POSITIVE") {
            if (!form.date_of_test) {
              errors["date_of_test"] = "Please fill the date of sample testing";
            }
            if (!form.date_of_result) {
              errors["date_of_result"] = "Please fill the date of result";
            }
          }
          return;
        case "medical_history":
          if (!form[field].length) {
            errors[field] = "Please fill the medical history";
          }
          return;
        default:
          return;
      }
    });

    const firstError = Object.keys(errors).find((e) => errors[e]);
    if (firstError) {
      scrollTo(firstError);
    }

    return errors;
  };

  const handlePincodeChange = async (e: any, setField: any) => {
    if (!validatePincode(e.value)) return;

    const pincodeDetails = await getPincodeDetails(e.value, gov_data_api_key);
    if (!pincodeDetails) return;

    const matchedState = stateData?.results?.find((state) => {
      return includesIgnoreCase(state.name, pincodeDetails.statename);
    });
    if (!matchedState) return;

    const fetchedDistricts = await fetchDistricts(matchedState.id);
    if (!fetchedDistricts) return;

    const matchedDistrict = fetchedDistricts.find((district) => {
      return includesIgnoreCase(district.name, pincodeDetails.districtname);
    });
    if (!matchedDistrict) return;

    setField({ name: "state", value: matchedState.id });
    setField({ name: "district", value: matchedDistrict.id.toString() }); // Convert matchedDistrict.id to string

    fetchLocalBody(matchedDistrict.id.toString()); // Convert matchedDistrict.id to string
    setShowAutoFilledPincode(true);
    setTimeout(() => {
      setShowAutoFilledPincode(false);
    }, 2000);
  };

  const handleSubmit = async (formData: any) => {
    setIsLoading(true);
    const medical_history: Array<medicalHistoryModel> = [];
    formData.medical_history.forEach((id: number) => {
      const medData = MEDICAL_HISTORY_CHOICES.find((i) => i.id === id);
      if (medData) {
        const details = formData[`medical_history_${medData.id}`];
        medical_history.push({
          disease: medData.text,
          details: details ? details : "",
        });
      }
    });
    const data = {
      abha_number: state.form.abha_number,
      phone_number: parsePhoneNumber(formData.phone_number),
      emergency_phone_number: parsePhoneNumber(formData.emergency_phone_number),
      date_of_birth:
        ageInputType === "date_of_birth"
          ? dateQueryString(formData.date_of_birth)
          : null,
      year_of_birth: ageInputType === "age" ? formData.year_of_birth : null,
      disease_status: formData.disease_status,
      date_of_test: formData.date_of_test ? formData.date_of_test : undefined,
      date_of_result: formData.date_of_result
        ? formData.date_of_result
        : undefined,
      date_declared_positive:
        JSON.parse(formData.is_declared_positive) &&
        formData.date_declared_positive
          ? formData.date_declared_positive
          : null,
      test_id: formData.test_id,
      srf_id: formData.srf_id,
      covin_id:
        formData.is_vaccinated === "true" ? formData.covin_id : undefined,
      is_vaccinated: formData.is_vaccinated,
      number_of_doses:
        formData.is_vaccinated === "true"
          ? Number(formData.number_of_doses)
          : Number("0"),
      vaccine_name:
        formData.vaccine_name &&
        formData.vaccine_name !== "Select" &&
        formData.is_vaccinated === "true"
          ? formData.vaccine_name
          : null,
      last_vaccinated_date:
        formData.is_vaccinated === "true"
          ? formData.last_vaccinated_date
            ? formData.last_vaccinated_date
            : null
          : null,
      test_type: formData.test_type,
      name: formData.name,
      pincode: formData.pincode ? formData.pincode : undefined,
      gender: Number(formData.gender),
      nationality: formData.nationality,
      is_antenatal: formData.is_antenatal,
      last_menstruation_start_date:
        formData.is_antenatal === "true"
          ? dateQueryString(formData.last_menstruation_start_date)
          : null,
      date_of_delivery:
        formData.is_postpartum === "true"
          ? dateQueryString(formData.date_of_delivery)
          : null,
      passport_no:
        formData.nationality !== "India" ? formData.passport_no : undefined,
      state: formData.nationality === "India" ? formData.state : undefined,
      district:
        formData.nationality === "India" ? formData.district : undefined,
      local_body:
        formData.nationality === "India" ? formData.local_body : undefined,
      ward: formData.ward,
      meta_info: {
        ...state.form?.meta_info,
        occupation: formData.occupation ?? null,
      },
      village: formData.village,
      address: formData.address ? formData.address : undefined,
      permanent_address: formData.sameAddress
        ? formData.address
        : formData.permanent_address
          ? formData.permanent_address
          : undefined,
      present_health: formData.present_health
        ? formData.present_health
        : undefined,
      contact_with_confirmed_carrier: JSON.parse(
        formData.contact_with_confirmed_carrier,
      ),
      contact_with_suspected_carrier: JSON.parse(
        formData.contact_with_suspected_carrier,
      ),
      estimated_contact_date:
        (JSON.parse(formData.contact_with_confirmed_carrier) ||
          JSON.parse(formData.contact_with_suspected_carrier)) &&
        formData.estimated_contact_date
          ? formData.estimated_contact_date
          : null,
      cluster_name:
        (JSON.parse(formData.contact_with_confirmed_carrier) ||
          JSON.parse(formData.contact_with_suspected_carrier)) &&
        formData.cluster_name
          ? formData.cluster_name
          : null,
      allergies: formData.allergies,
      number_of_primary_contacts: Number(formData.number_of_primary_contacts)
        ? Number(formData.number_of_primary_contacts)
        : undefined,
      number_of_secondary_contacts: Number(
        formData.number_of_secondary_contacts,
      )
        ? Number(formData.number_of_secondary_contacts)
        : undefined,
      ongoing_medication: formData.ongoing_medication,
      is_declared_positive: JSON.parse(formData.is_declared_positive),
      designation_of_health_care_worker:
        formData.designation_of_health_care_worker,
      instituion_of_health_care_worker:
        formData.instituion_of_health_care_worker,
      blood_group: formData.blood_group ? formData.blood_group : undefined,
      medical_history,
      is_active: true,
    };
    const { res, data: requestData } = id
      ? await request(routes.updatePatient, {
          pathParams: { id },
          body: data,
        })
      : await request(routes.addPatient, {
          body: { ...data, facility: facilityId },
        });
    if (res?.ok && requestData) {
      await Promise.all(
        insuranceDetails.map(async (obj) => {
          const policy = {
            ...obj,
            patient: requestData.id,
            insurer_id: obj.insurer_id || undefined,
            insurer_name: obj.insurer_name || undefined,
          };
          const { data: policyData } = policy.id
            ? await request(routes.updateHCXPolicy, {
                pathParams: { external_id: policy.id },
                body: policy,
              })
            : await request(routes.createHCXPolicy, {
                body: policy,
              });

          if (enable_hcx && policyData?.id) {
            await request(routes.hcxCheckEligibility, {
              body: { policy: policyData?.id },
              onResponse: ({ res }) => {
                if (res?.ok) {
                  Notification.Success({
                    msg: "Checking Policy Eligibility...",
                  });
                } else {
                  Notification.Error({ msg: "Something Went Wrong..." });
                }
              },
            });
          }
        }),
      );

      dispatch({ type: "set_form", form: initForm });
      if (!id) {
        setAlertMessage({
          show: true,
          message: `Please note down patient name: ${formData.name} and patient ID: ${requestData.id}`,
          title: "Patient Added Successfully",
        });
        navigate(
          `/facility/${facilityId}/patient/${requestData.id}/consultation`,
        );
      } else {
        Notification.Success({
          msg: "Patient updated successfully",
        });
        goBack();
      }
    }
    setIsLoading(false);
  };

  const handleAbhaLinking = (
    {
      id,
      abha_profile: {
        healthIdNumber,
        healthId,
        name,
        mobile,
        gender,
        monthOfBirth,
        dayOfBirth,
        yearOfBirth,
        pincode,
      },
    }: any,
    field: any,
  ) => {
    const values: any = {};
    if (id) values["abha_number"] = id;
    if (healthIdNumber) values["health_id_number"] = healthIdNumber;
    if (healthId) values["health_id"] = healthId;

    if (name)
      field("name").onChange({
        name: "name",
        value: name,
      });

    if (mobile) {
      field("phone_number").onChange({
        name: "phone_number",
        value: parsePhoneNumber(mobile, "IN"),
      });

      field("emergency_phone_number").onChange({
        name: "emergency_phone_number",
        value: parsePhoneNumber(mobile, "IN"),
      });
    }

    if (gender)
      field("gender").onChange({
        name: "gender",
        value: gender === "M" ? "1" : gender === "F" ? "2" : "3",
      });

    if (monthOfBirth && dayOfBirth && yearOfBirth)
      field("date_of_birth").onChange({
        name: "date_of_birth",
        value: new Date(`${monthOfBirth}-${dayOfBirth}-${yearOfBirth}`),
      });

    if (pincode)
      field("pincode").onChange({
        name: "pincode",
        value: pincode,
      });

    dispatch({ type: "set_form", form: { ...state.form, ...values } });
    setShowLinkAbhaNumberModal(false);
  };

  const handleMedicalCheckboxChange = (e: any, id: number, field: any) => {
    const values = field("medical_history").value ?? [];
    if (e.value) {
      values.push(id);
    } else {
      values.splice(values.indexOf(id), 1);
    }

    if (id !== 1 && values.includes(1)) {
      values.splice(values.indexOf(1), 1);
    } else if (id === 1) {
      values.length = 0;
      values.push(1);
    }

    field("medical_history").onChange({
      name: "medical_history",
      value: values,
    });
  };

  const duplicateCheck = debounce(async (phoneNo: string) => {
    if (
      phoneNo &&
      PhoneNumberValidator()(parsePhoneNumber(phoneNo) ?? "") === undefined
    ) {
      const query = {
        phone_number: parsePhoneNumber(phoneNo),
      };
      const { res, data } = await request(routes.searchPatient, {
        query,
      });
      if (res?.ok && data?.results) {
        const duplicateList = !id
          ? data.results
          : data.results.filter(
              (item: DupPatientModel) => item.patient_id !== id,
            );
        if (duplicateList.length) {
          setStatusDialog({
            show: true,
            patientList: duplicateList,
          });
        }
      }
    }
  }, 300);

  const handleDialogClose = (action: string) => {
    if (action === "transfer") {
      setStatusDialog({ ...statusDialog, show: false, transfer: true });
    } else if (action === "back") {
      setStatusDialog({ ...statusDialog, show: true, transfer: false });
    } else {
      setStatusDialog({ show: false, transfer: false, patientList: [] });
    }
  };

  const renderMedicalHistory = (id: number, title: string, field: any) => {
    const checkboxField = `medical_history_check_${id}`;
    const textField = `medical_history_${id}`;
    return (
      <div key={textField}>
        <div>
          <CheckBoxFormField
            value={(field("medical_history").value ?? []).includes(id)}
            onChange={(e) => handleMedicalCheckboxChange(e, id, field)}
            name={checkboxField}
            label={id !== 1 ? title : "NONE"}
          />
        </div>
        {id !== 1 && (field("medical_history").value ?? []).includes(id) && (
          <div className="mx-4">
            <TextAreaFormField
              {...field(textField)}
              placeholder="Details"
              rows={2}
            />
          </div>
        )}
      </div>
    );
  };

  if (isLoading) {
    return <Loading />;
  }

  return (
    <div className="px-2 pb-2">
      {statusDialog.show && (
        <DuplicatePatientDialog
          patientList={statusDialog.patientList}
          handleOk={handleDialogClose}
          handleCancel={goBack}
          isNew={!id}
        />
      )}
      {statusDialog.transfer && (
        <DialogModal
          show={statusDialog.transfer}
          onClose={() => handleDialogClose("back")}
          title="Patient Transfer Form"
          className="max-w-md md:min-w-[600px]"
        >
          <TransferPatientDialog
            patientList={statusDialog.patientList}
            handleOk={() => handleDialogClose("close")}
            handleCancel={() => handleDialogClose("back")}
            facilityId={facilityId}
          />
        </DialogModal>
      )}
      <PageTitle
        title={headerText}
        className="mb-11"
        onBackClick={() => {
          if (showImport.show) {
            setShowImport({
              show: false,
              field: null,
            });
            return false;
          } else {
            id
              ? navigate(`/facility/${facilityId}/patient/${id}`)
              : navigate(`/facility/${facilityId}`);
          }
        }}
        crumbsReplacements={{
          [facilityId]: { name: facilityObject?.name },
          [id ?? "????"]: { name: patientName },
        }}
      />
      <div className="mt-4">
        <div className="mx-4 my-8 rounded bg-purple-100 p-4 text-xs font-semibold text-purple-800">
          <div className="mx-1 mb-1 flex items-center text-lg font-bold">
            <CareIcon
              icon="l-info-circle"
              className="mr-1 text-2xl font-bold"
            />{" "}
            Please enter the correct date of birth for the patient
          </div>
          <p className="text-sm font-normal text-black">
            Each patient in the system is uniquely identifiable by the number
            and date of birth. Adding incorrect date of birth can result in
            duplication of patient records.
          </p>
        </div>
        <>
          {showAlertMessage.show && (
            <ConfirmDialog
              title={showAlertMessage.title}
              description={showAlertMessage.message}
              onConfirm={() => goBack()}
              onClose={() => goBack()}
              variant="primary"
              action="Ok"
              show
            />
          )}
          {showImport.show && (
            <div className="p-4">
              <div>
                <div className="my-4">
                  <FieldLabel htmlFor="care-external-results-id" required>
                    Enter Care External Results Id
                  </FieldLabel>
                  <TextFormField
                    id="care-external-results-id"
                    name="care-external-results-id"
                    type="text"
                    required
                    value={careExtId}
                    onChange={(e) => setCareExtId(e.value)}
                    error={state.errors.name}
                  />
                </div>
                <button
                  id="submit-importexternalresult-button"
                  className="btn btn-primary mr-4"
                  onClick={(e) => {
                    e.preventDefault();
                    fetchExtResultData(showImport?.field?.("name"));
                  }}
                  disabled={!careExtId}
                >
                  Import Patient Data from External Results
                </button>{" "}
                <button
                  className="btn border"
                  onClick={(_) =>
                    setShowImport({
                      show: false,
                      field: null,
                    })
                  }
                >
                  Cancel Import
                </button>
              </div>
            </div>
          )}
          <>
            <div className={`${showImport.show && "hidden"}`}>
              <Form<PatientModel & { age?: number }>
                defaults={id ? state.form : initForm}
                validate={validateForm}
                onSubmit={handleSubmit}
                submitLabel={buttonText}
                onCancel={() => navigate("/facility")}
                className="bg-transparent px-1 py-2 md:px-2"
                onDraftRestore={(newState) => {
                  dispatch({ type: "set_state", state: newState });
                  Promise.all([
                    fetchDistricts(newState.form.state ?? 0),
                    fetchLocalBody(newState.form.district?.toString() ?? ""),
                    fetchWards(newState.form.local_body?.toString() ?? ""),
                    duplicateCheck(newState.form.phone_number ?? ""),
                  ]);
                }}
                noPadding
              >
                {(field) => {
                  if (!formField) setFormField(field);
                  return (
                    <>
                      <div className="mb-2 overflow-visible rounded border border-gray-200 p-4">
                        <ButtonV2
                          id="import-externalresult-button"
                          className="flex items-center gap-2"
                          disabled={
                            authUser.user_type === "Nurse" ||
                            authUser.user_type === "Staff"
                          }
                          onClick={(_) => {
                            setShowImport({
                              show: true,
                              field,
                            });
                            setQuery({ extId: "" }, { replace: true });
                          }}
                        >
                          <CareIcon icon="l-import" className="text-lg" />
                          Import From External Results
                        </ButtonV2>
                      </div>
                      {enable_abdm && (
                        <div className="mb-8 overflow-visible rounded border border-gray-200 p-4">
                          <h1 className="mb-4 text-left text-xl font-bold text-purple-500">
                            ABHA Details
                          </h1>
                          {showLinkAbhaNumberModal && (
                            <LinkABHANumberModal
                              show={showLinkAbhaNumberModal}
                              onClose={() => setShowLinkAbhaNumberModal(false)}
                              onSuccess={(data: any) => {
                                if (id) {
                                  navigate(
                                    `/facility/${facilityId}/patient/${id}`,
                                  );
                                  return;
                                }

                                handleAbhaLinking(data, field);
                              }}
                            />
                          )}
                          {!state.form.abha_number ? (
                            <button
                              className="btn btn-primary my-4"
                              onClick={(e) => {
                                e.preventDefault();
                                setShowLinkAbhaNumberModal(true);
                              }}
                            >
                              Link Abha Number
                            </button>
                          ) : (
                            <div className="grid grid-cols-1 gap-4 md:grid-cols-2 xl:gap-x-20 xl:gap-y-6">
                              <div id="abha-number">
                                <TextFormField
                                  id="abha-number"
                                  name="abha-number"
                                  label="ABHA Number"
                                  type="text"
                                  value={state.form.health_id_number}
                                  onChange={() => null}
                                  disabled={true}
                                  error=""
                                />
                              </div>
                              <div id="health-id">
                                {state.form.health_id ? (
                                  <TextFormField
                                    id="health-id"
                                    name="health-id"
                                    label="Abha Address"
                                    type="text"
                                    value={state.form.health_id}
                                    onChange={() => null}
                                    disabled={true}
                                    error=""
                                  />
                                ) : (
                                  <div className="mt-4 text-sm text-gray-500">
                                    No Abha Address Associated with this ABHA
                                    Number
                                  </div>
                                )}
                              </div>
                            </div>
                          )}
                        </div>
                      )}
                      <div className="mb-8 overflow-visible rounded border border-gray-200 p-4">
                        <h1 className="mb-4 text-left text-xl font-bold text-purple-500">
                          Personal Details
                        </h1>
                        <div className="grid grid-cols-1 gap-4 md:grid-cols-2 xl:gap-x-20 xl:gap-y-6">
                          <div data-testid="phone-number" id="phone_number-div">
                            <PhoneNumberFormField
                              {...field("phone_number")}
                              required
                              label="Phone Number"
                              onChange={(event) => {
                                if (!id) duplicateCheck(event.value);
                                field("phone_number").onChange(event);
                              }}
                              types={["mobile", "landline"]}
                            />
                          </div>
                          <div
                            data-testid="emergency-phone-number"
                            id="emergency_phone_number-div"
                          >
                            <PhoneNumberFormField
                              {...field("emergency_phone_number")}
                              label="Emergency contact number"
                              required
                              types={["mobile", "landline"]}
                            />
                          </div>
                          <div data-testid="name" id="name-div">
                            <TextFormField
                              required
                              {...field("name")}
                              type="text"
                              label={"Name"}
                            />
                          </div>
                          <div>
                            <FieldLabel required>
                              {ageInputType === "age" ? "Age" : "Date of Birth"}
                            </FieldLabel>
                            <div className="flex w-full items-center gap-2">
                              <SelectMenuV2
                                id="patientAge"
                                className="w-44 lg:w-32"
                                options={
                                  [
                                    {
                                      value: "date_of_birth",
                                      text: "DOB",
                                    },
                                    { value: "age", text: "Age" },
                                  ] as const
                                }
                                required
                                optionLabel={(o) => o.text}
                                optionValue={(o) =>
                                  o.value === "date_of_birth"
                                    ? "date_of_birth"
                                    : "age"
                                }
                                value={ageInputType}
                                onChange={(v) => {
                                  if (
                                    v === "age" &&
                                    ageInputType === "date_of_birth"
                                  ) {
                                    setAgeInputType("alert_for_age");
                                    return;
                                  }
                                  setAgeInputType(v);
                                }}
                              />
                              <div className="w-full">
                                {ageInputType !== "age" ? (
                                  <div
                                    data-testid="date-of-birth"
                                    id="date_of_birth-div"
                                    className="w-full"
                                  >
                                    <DateFormField
                                      className="w-full"
                                      containerClassName="w-full"
                                      {...field("date_of_birth")}
                                      errorClassName="hidden"
                                      required
                                      position="LEFT"
                                      disableFuture
                                    />
                                  </div>
                                ) : (
                                  <div id="age-div">
                                    <TextFormField
                                      {...field("age")}
                                      errorClassName="hidden"
                                      trailing={
                                        <p className="relative right-4 space-x-1 text-xs text-gray-700 sm:right-14 sm:text-sm md:right-4 lg:right-14">
                                          {field("age").value !== "" && (
                                            <>
                                              <span className="hidden sm:inline md:hidden lg:inline">
                                                Year of Birth:
                                              </span>
                                              <span className="inline sm:hidden md:inline lg:hidden">
                                                YOB:
                                              </span>
                                              <span className="font-bold">
                                                {new Date().getFullYear() -
                                                  field("age").value}
                                              </span>
                                            </>
                                          )}
                                        </p>
                                      }
                                      placeholder="Enter the age"
                                      className="col-span-6 sm:col-span-3"
                                      type="number"
                                      min={0}
                                    />
                                  </div>
                                )}
                              </div>
                            </div>
                            <FieldErrorText
                              error={
                                field("age").error ||
                                field("date_of_birth").error
                              }
                            />
                            <div id="age-confirm-dialog">
                              <ConfirmDialog
                                title={"Alert!"}
                                description={
                                  <div>
                                    <div>
                                      While entering a patient's age is an
                                      option, please note that only the year of
                                      birth will be captured from this
                                      information.
                                    </div>
                                    <b>
                                      Recommended only when the patient's date
                                      of birth is unknown
                                    </b>
                                  </div>
                                }
                                action="Confirm"
                                variant="warning"
                                show={ageInputType == "alert_for_age"}
                                onClose={() => setAgeInputType("date_of_birth")}
                                onConfirm={() => setAgeInputType("age")}
                              />
                            </div>
                          </div>
                          <div data-testid="Gender" id="gender-div">
                            <SelectFormField
                              {...field("gender")}
                              required
                              label="Gender"
                              options={genderTypes}
                              onChange={(e) => {
                                field("gender").onChange(e);
                                if (e.value !== "2") {
                                  field("is_antenatal").onChange({
                                    name: "is_antenatal",
                                    value: "false",
                                  });

                                  field("is_postpartum").onChange({
                                    name: "is_postpartum",
                                    value: "false",
                                  });
                                }
                              }}
                              optionLabel={(o: any) => o.text}
                              optionValue={(o: any) => o.id}
                            />
                          </div>
                          <CollapseV2
                            opened={String(field("gender").value) === "2"}
                          >
                            {
                              <div id="is_antenatal-div" className="col-span-2">
                                <RadioFormField
                                  {...field("is_antenatal")}
                                  label="Is antenatal?"
                                  aria-label="is_antenatal"
                                  options={[
                                    { label: "Yes", value: "true" },
                                    { label: "No", value: "false" },
                                  ]}
                                  optionDisplay={(option) => option.label}
                                  optionValue={(option) => option.value}
                                />
                              </div>
                            }
                          </CollapseV2>
                          <CollapseV2
                            opened={field("is_antenatal").value === "true"}
                          >
                            {
                              <div className="col-span-2">
                                <DateFormField
                                  containerClassName="w-full"
                                  {...field("last_menstruation_start_date")}
                                  label="Last Menstruation Start Date"
                                  position="LEFT"
                                  disableFuture
                                  required
                                />
                              </div>
                            }
                          </CollapseV2>
                          <CollapseV2
                            opened={String(field("gender").value) === "2"}
                          >
                            <RadioFormField
                              {...field("is_postpartum")}
                              label="Is postpartum? (<6 weeks)"
                              className="font-bold"
                              options={[
                                { label: "Yes", value: "true" },
                                { label: "No", value: "false" },
                              ]}
                              optionDisplay={(option) => option.label}
                              optionValue={(option) => option.value}
                            />
                          </CollapseV2>
                          <CollapseV2
                            opened={field("is_postpartum").value === "true"}
                          >
                            <DateFormField
                              containerClassName="w-full"
                              {...field("date_of_delivery")}
                              label="Date of Delivery"
                              position="LEFT"
                              disableFuture
                              required
                            />
                          </CollapseV2>
                          <div data-testid="current-address" id="address-div">
                            <TextAreaFormField
                              {...field("address")}
                              required
                              label="Current Address"
                              placeholder="Enter the current address"
                            />
                          </div>
                          <div
                            data-testid="permanent-address"
                            id="permanent_address-div"
                          >
                            <TextAreaFormField
                              {...field("permanent_address")}
                              required
                              label="Permanent Address"
                              rows={3}
                              disabled={field("sameAddress").value}
                              placeholder="Enter the permanent address"
                              value={
                                field("sameAddress").value
                                  ? field("address").value
                                  : field("permanent_address").value
                              }
                            />
                            <CheckBoxFormField
                              {...field("sameAddress")}
                              label="Same as Current Address"
                              className="font-bold"
                            />
                          </div>

                          <div data-testid="pincode" id="pincode-div">
                            <TextFormField
                              {...field("pincode")}
                              required
                              type="text"
                              label={"Pincode"}
                              onChange={(e) => {
                                field("pincode").onChange(e);
                                handlePincodeChange(
                                  e,
                                  field("pincode").onChange,
                                );
                              }}
                            />
                            {showAutoFilledPincode && (
                              <div>
                                <CareIcon
                                  icon="l-check-circle"
                                  className="mr-2 text-sm text-green-500"
                                />
                                <span className="text-sm text-primary-500">
                                  State and District auto-filled from Pincode
                                </span>
                              </div>
                            )}
                          </div>
                          <div id="village-div">
                            <TextFormField
                              {...field("village")}
                              type="text"
                              label="Village"
                            />
                          </div>
                          <div id="nationality-div">
                            <SelectFormField
                              {...field("nationality")}
                              label="Nationality"
                              options={countryList}
                              optionLabel={(o) => o}
                              optionValue={(o) => o}
                            />
                          </div>
                          {field("nationality").value === "India" ? (
                            <>
                              <div data-testid="state" id="state-div">
                                {isStateLoading ? (
                                  <Spinner />
                                ) : (
                                  <SelectFormField
                                    {...field("state")}
                                    label="State"
                                    required
                                    placeholder="Choose State"
                                    options={stateData ? stateData.results : []}
                                    optionLabel={(o: any) => o.name}
                                    optionValue={(o: any) => o.id}
                                    onChange={(e: any) => {
                                      field("state").onChange(e);
                                      field("district").onChange({
                                        name: "district",
                                        value: undefined,
                                      });
                                      field("local_body").onChange({
                                        name: "local_body",
                                        value: undefined,
                                      });
                                      field("ward").onChange({
                                        name: "ward",
                                        value: undefined,
                                      });
                                      fetchDistricts(e.value);
                                      fetchLocalBody("0");
                                      fetchWards("0");
                                    }}
                                  />
                                )}
                              </div>

                              <div data-testid="district" id="district-div">
                                {isDistrictLoading ? (
                                  <div className="flex w-full items-center justify-center">
                                    <Spinner />
                                  </div>
                                ) : (
                                  <SelectFormField
                                    {...field("district")}
                                    label="District"
                                    required
                                    placeholder={
                                      field("state").value
                                        ? "Choose District"
                                        : "Select State First"
                                    }
                                    disabled={!field("state").value}
                                    options={districts}
                                    optionLabel={(o: any) => o.name}
                                    optionValue={(o: any) => o.id}
                                    onChange={(e: any) => {
                                      field("district").onChange(e);
                                      field("local_body").onChange({
                                        name: "local_body",
                                        value: undefined,
                                      });
                                      field("ward").onChange({
                                        name: "ward",
                                        value: undefined,
                                      });
                                      fetchLocalBody(String(e.value));
                                      fetchWards("0");
                                    }}
                                  />
                                )}
                              </div>

                              <div data-testid="localbody" id="local_body-div">
                                {isLocalbodyLoading ? (
                                  <div className="flex w-full items-center justify-center">
                                    <Spinner />
                                  </div>
                                ) : (
                                  <SelectFormField
                                    {...field("local_body")}
                                    label="Localbody"
                                    required
                                    placeholder={
                                      field("district").value
                                        ? "Choose Localbody"
                                        : "Select District First"
                                    }
                                    disabled={!field("district").value}
                                    options={localBody}
                                    optionLabel={(o: any) => o.name}
                                    optionValue={(o: any) => o.id}
                                    onChange={(e: any) => {
                                      field("local_body").onChange(e);
                                      field("ward").onChange({
                                        name: "ward",
                                        value: undefined,
                                      });
                                      fetchWards(String(e.value));
                                    }}
                                  />
                                )}
                              </div>
                              <div
                                data-testid="ward-respective-lsgi"
                                id="ward-div"
                              >
                                {isWardLoading ? (
                                  <div className="flex w-full items-center justify-center">
                                    <Spinner />
                                  </div>
                                ) : (
                                  <SelectFormField
                                    {...field("ward")}
                                    label="Ward"
                                    options={ward
                                      .sort(compareBy("number"))
                                      .map((e) => {
                                        return {
                                          id: e.id,
                                          name: e.number + ": " + e.name,
                                        };
                                      })}
                                    placeholder={
                                      field("local_body").value
                                        ? "Choose Ward"
                                        : "Select Localbody First"
                                    }
                                    disabled={!field("local_body").value}
                                    optionLabel={(o: any) => o.name}
                                    optionValue={(o: any) => o.id}
                                    onChange={(e: any) => {
                                      field("ward").onChange(e);
                                    }}
                                  />
                                )}
                              </div>
                              <AutocompleteFormField
                                {...field("occupation")}
                                label="Occupation"
                                placeholder="Select Occupation"
                                options={occupationTypes}
                                optionLabel={(o) => o.text}
                                optionValue={(o) => o.id}
                              />
                            </>
                          ) : (
                            <div id="passport_no-div">
                              <TextFormField
                                label="Passport Number"
                                {...field("passport_no")}
                                type="text"
                              />
                            </div>
                          )}
                        </div>
                      </div>
                      <div className="mb-8 rounded border border-gray-200 p-4">
                        <AccordionV2
                          className="mt-2 shadow-none md:mt-0 lg:mt-0"
                          expandIcon={
                            <CareIcon
                              icon="l-angle-down"
                              className="text-2xl font-bold"
                            />
                          }
                          title={
                            <h1 className="text-left text-xl font-bold text-purple-500">
                              COVID Details
                            </h1>
                          }
                        >
                          <div>
                            <div className="mt-5 grid w-full grid-cols-1 gap-4 sm:grid-cols-3 xl:gap-x-20 xl:gap-y-6">
                              <div>
                                <RadioFormField
                                  label="Is patient Vaccinated against COVID?"
                                  aria-label="is_vaccinated"
                                  {...field("is_vaccinated")}
                                  options={[
                                    { label: "Yes", value: "true" },
                                    { label: "No", value: "false" },
                                  ]}
                                  optionDisplay={(option) => option.label}
                                  optionValue={(option) => option.value}
                                />
                              </div>
                              <div id="contact_with_confirmed_carrier-div">
                                <RadioFormField
                                  {...field("contact_with_confirmed_carrier")}
                                  label="Contact with confirmed Covid patient?"
                                  aria-label="contact_with_confirmed_carrier"
                                  options={[
                                    { label: "Yes", value: "true" },
                                    { label: "No", value: "false" },
                                  ]}
                                  optionDisplay={(option) => option.label}
                                  optionValue={(option) => option.value}
                                />
                              </div>
                              <div id="contact_with_suspected_carrier-div">
                                <RadioFormField
                                  {...field("contact_with_suspected_carrier")}
                                  label="Contact with Covid suspect?"
                                  aria-label="contact_with_suspected_carrier"
                                  options={[
                                    { label: "Yes", value: "true" },
                                    { label: "No", value: "false" },
                                  ]}
                                  optionDisplay={(option) => option.label}
                                  optionValue={(option) => option.value}
                                />
                              </div>
                            </div>
                            <div className="mt-5 grid w-full grid-cols-1 gap-4 xl:gap-x-20 xl:gap-y-6">
                              <CollapseV2
                                opened={
                                  String(field("is_vaccinated").value) ===
                                  "true"
                                }
                              >
                                {
                                  <div className="grid grid-cols-1 gap-4 md:grid-cols-2 xl:gap-x-20 xl:gap-y-6">
                                    <div id="covin_id-div">
                                      <TextFormField
                                        label="COWIN ID"
                                        {...field("covin_id")}
                                        type="text"
                                      />
                                    </div>
                                    <div id="number_of_doses-div">
                                      <RadioFormField
                                        label="Number of doses"
                                        {...field("number_of_doses")}
                                        options={[
                                          { label: "1", value: "1" },
                                          { label: "2", value: "2" },
                                          {
                                            label:
                                              "3 (Booster/Precautionary Dose)",
                                            value: "3",
                                          },
                                        ]}
                                        optionDisplay={(option) => option.label}
                                        optionValue={(option) => option.value}
                                      />
                                    </div>
                                    <div id="vaccine_name-div">
                                      <SelectFormField
                                        {...field("vaccine_name")}
                                        label="Vaccine Name"
                                        options={vaccines}
                                        optionLabel={(o) => o}
                                        optionValue={(o) => o}
                                      />
                                    </div>
                                    <div id="last_vaccinated_date-div">
                                      <DateFormField
                                        {...field("last_vaccinated_date")}
                                        label="Last Date of Vaccination"
                                        disableFuture={true}
                                        position="LEFT"
                                      />
                                    </div>
                                  </div>
                                }
                              </CollapseV2>
                              <CollapseV2
                                opened={
                                  JSON.parse(
                                    field("contact_with_confirmed_carrier")
                                      .value ?? "{}",
                                  ) ||
                                  JSON.parse(
                                    field("contact_with_suspected_carrier")
                                      .value ?? "{}",
                                  )
                                }
                              >
                                <div className="grid grid-cols-1 gap-4 md:grid-cols-2 xl:gap-x-20 xl:gap-y-6">
                                  <div id="estimated_contact_date-div">
                                    <DateFormField
                                      {...field("estimated_contact_date")}
                                      id="estimated_contact_date"
                                      label="Estimate date of contact"
                                      disableFuture
                                      required
                                      position="LEFT"
                                    />
                                  </div>

                                  <div id="cluster_name-div">
                                    <TextFormField
                                      {...field("cluster_name")}
                                      id="cluster_name"
                                      label="Name / Cluster of Contact"
                                      placeholder="Name / Cluster of Contact"
                                      required
                                    />
                                  </div>
                                </div>
                              </CollapseV2>
                              <div
                                data-testid="disease-status"
                                id="disease_status-div"
                              >
                                <SelectFormField
                                  {...field("disease_status")}
                                  id="disease_status"
                                  label="COVID Disease Status"
                                  options={diseaseStatus}
                                  optionLabel={(o) => o}
                                  optionValue={(o) => o}
                                  required
                                />
                              </div>
                              <div id="test_type-div">
                                <SelectFormField
                                  {...field("test_type")}
                                  id="test_type"
                                  label="COVID Test Type"
                                  options={testType}
                                  optionLabel={(o) => o}
                                  optionValue={(o) => o}
                                  required
                                />
                              </div>
                              <div id="srf_id-div">
                                <TextFormField
                                  {...field("srf_id")}
                                  id="srf_id"
                                  label="SRF Id for COVID Test"
                                />
                              </div>
                              <div id="is_declared_positive-div">
                                <RadioFormField
                                  {...field("is_declared_positive")}
                                  label="Is patient declared covid postive by state?"
                                  aria-label="is_declared_positive"
                                  options={[
                                    { label: "Yes", value: "true" },
                                    { label: "No", value: "false" },
                                  ]}
                                  optionDisplay={(option) => option.label}
                                  optionValue={(option) => option.value}
                                />
                                <CollapseV2
                                  opened={
                                    String(
                                      field("is_declared_positive").value,
                                    ) === "true"
                                  }
                                  className="mt-4"
                                >
                                  <div id="date_declared_positive-div">
                                    <DateFormField
                                      {...field("date_declared_positive")}
                                      label="Date Patient is Declared Positive for COVID"
                                      disableFuture
                                      position="LEFT"
                                    />
                                  </div>
                                </CollapseV2>
                              </div>
                              <div id="test_id-div">
                                <TextFormField
                                  {...field("test_id")}
                                  id="test_id"
                                  label="COVID Positive ID issued by ICMR"
                                  type="number"
                                />
                              </div>

                              <div id="date_of_test-div">
                                <DateFormField
                                  {...field("date_of_test")}
                                  id="date_of_test"
                                  label="Date of Sample given for COVID Test"
                                  disableFuture
                                  position="LEFT"
                                />
                              </div>
                              <div id="date_of_result-div">
                                <DateFormField
                                  {...field("date_of_result")}
                                  id="date_of_result"
                                  label="Date of Result for COVID Test"
                                  disableFuture
                                  position="LEFT"
                                />
                              </div>

                              <div id="number_of_primary_contacts-div">
                                <TextFormField
                                  {...field("number_of_primary_contacts")}
                                  id="number_of_primary_contacts"
                                  label="Number Of Primary Contacts for COVID"
                                  type="number"
                                />
                              </div>
                              <div id="number_of_secondary_contacts-div">
                                <TextFormField
                                  {...field("number_of_secondary_contacts")}
                                  id="number_of_secondary_contacts"
                                  label="Number Of Secondary Contacts for COVID"
                                  type="number"
                                />
                              </div>
                            </div>
                          </div>
                        </AccordionV2>
                      </div>
                      <div className="mb-8 overflow-visible rounded border p-4">
                        <h1 className="mb-4 text-left text-xl font-bold text-purple-500">
                          Medical History
                        </h1>
                        <div className="grid grid-cols-1 gap-4 md:grid-cols-2 xl:gap-x-20 xl:gap-y-6">
                          <div id="present_health-div">
                            <TextAreaFormField
                              {...field("present_health")}
                              label="Present Health Condition"
                              rows={3}
                              placeholder="Optional Information"
                            />
                          </div>

                          <div id="ongoing_medication-div">
                            <TextAreaFormField
                              {...field("ongoing_medication")}
                              label="Ongoing Medication"
                              rows={3}
                              placeholder="Optional Information"
                            />
                          </div>
                          <div className="md:col-span-2">
                            <FieldLabel id="med-history-label" required>
                              Any medical history? (Comorbidities)
                            </FieldLabel>
                            <div className={"flex flex-wrap gap-2"}>
                              {MEDICAL_HISTORY_CHOICES.map((i) => {
                                return renderMedicalHistory(
                                  i.id as number,
                                  i.text,
                                  field,
                                );
                              })}
                            </div>
                            <FieldErrorText
                              error={field("medical_history")["error"]}
                            />
                          </div>

                          <div id="allergies-div">
                            <TextAreaFormField
                              {...field("allergies")}
                              label="Allergies"
                              rows={1}
                              placeholder="Optional Information"
                            />
                          </div>

                          <div data-testid="blood-group" id="blood_group-div">
                            <SelectFormField
                              {...field("blood_group")}
                              position="above"
                              label="Blood Group"
                              required
                              options={bloodGroups}
                              optionLabel={(o: any) => o}
                              optionValue={(o: any) => o}
                            />
                          </div>
                        </div>
                      </div>
                      <div className="flex w-full flex-col gap-4 rounded border border-gray-200 bg-white p-4">
                        <div className="flex w-full flex-col items-center justify-between gap-4 sm:flex-row">
                          <h1 className="text-left text-xl font-bold text-purple-500">
                            Insurance Details
                          </h1>
                          <ButtonV2
                            type="button"
                            variant="alert"
                            border
                            ghost={insuranceDetails.length !== 0}
                            onClick={() =>
                              setInsuranceDetails([
                                ...insuranceDetails,
                                {
                                  id: "",
                                  subscriber_id: "",
                                  policy_id: "",
                                  insurer_id: "",
                                  insurer_name: "",
                                },
                              ])
                            }
                            data-testid="add-insurance-button"
                          >
                            <CareIcon icon="l-plus" className="text-lg" />
                            <span>Add Insurance Details</span>
                          </ButtonV2>
                        </div>
                        <InsuranceDetailsBuilder
                          name="insurance_details"
                          value={insuranceDetails}
                          onChange={({ value }) => setInsuranceDetails(value)}
                          error={insuranceDetailsError}
                          gridView
                        />
                      </div>
                    </>
                  );
                }}
              </Form>
            </div>
          </>
        </>
      </div>
    </div>
  );
};<|MERGE_RESOLUTION|>--- conflicted
+++ resolved
@@ -418,30 +418,18 @@
                 ? "UNK"
                 : data.blood_group
               : "",
-<<<<<<< HEAD
-            local_body: res.data.local_body ? res.data.local_body : "",
-            ward: res.data.ward_object ? res.data.ward_object.id : undefined,
-            village: res.data.village ? res.data.village : "",
-            medical_history: [],
-            is_antenatal: String(!!res.data.is_antenatal),
-            last_menstruation_start_date: res.data.last_menstruation_start_date,
-            date_of_delivery: res.data.date_of_delivery,
-            is_postpartum: String(!!res.data.date_of_delivery),
-            allergies: res.data.allergies ? res.data.allergies : "",
-            pincode: res.data.pincode ? res.data.pincode : "",
-            ongoing_medication: res.data.ongoing_medication
-              ? res.data.ongoing_medication
-=======
             local_body: data.local_body ? data.local_body : "",
             ward: data.ward_object ? data.ward_object.id : undefined,
             village: data.village ? data.village : "",
             medical_history: [] as number[],
             is_antenatal: String(!!data.is_antenatal),
+            last_menstruation_start_date: data.last_menstruation_start_date,
+            date_of_delivery: data.date_of_delivery,
+            is_postpartum: String(!!data.date_of_delivery),
             allergies: data.allergies ? data.allergies : "",
             pincode: data.pincode ? data.pincode : "",
             ongoing_medication: data.ongoing_medication
               ? data.ongoing_medication
->>>>>>> 4568e5ff
               : "",
 
             is_declared_positive: data.is_declared_positive
@@ -562,7 +550,6 @@
         case "gender":
           errors[field] = RequiredFieldValidator()(form[field]);
           return;
-<<<<<<< HEAD
         case "last_menstruation_start_date":
           if (form.is_antenatal === "true") {
             errors[field] = RequiredFieldValidator()(form[field]);
@@ -573,7 +560,6 @@
             errors[field] = RequiredFieldValidator()(form[field]);
           }
           return;
-=======
         case "age":
         case "date_of_birth": {
           const field = ageInputType === "age" ? "age" : "date_of_birth";
@@ -600,7 +586,6 @@
 
           return;
         }
->>>>>>> 4568e5ff
         case "permanent_address":
           if (!form.sameAddress) {
             errors[field] = RequiredFieldValidator()(form[field]);
