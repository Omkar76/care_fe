--- conflicted
+++ resolved
@@ -1,9 +1,4 @@
-<<<<<<< HEAD
-import { Grid } from "@material-ui/core";
-//import { makeStyles } from "@material-ui/core/styles";
-=======
 import { Grid, CircularProgress } from "@material-ui/core";
->>>>>>> 8e781b0b
 import WarningRoundedIcon from "@material-ui/icons/WarningRounded";
 import { make as SlideOver } from "../Common/SlideOver.gen";
 import SampleFilter from "./SampleFilters";
@@ -216,17 +211,10 @@
       const statusText = SAMPLE_TEST_STATUS.find(
         (i) => i.text === status
       )?.desc;
-<<<<<<< HEAD
-      /*const validStatusChoices = statusChoices.filter(
-        (i) =>
-          status && statusFlow[status] && statusFlow[status].includes(i.text)
-      );*/
-=======
       // const validStatusChoices = statusChoices.filter(
       //   (i) =>
       //     status && statusFlow[status] && statusFlow[status].includes(i.text)
       // );
->>>>>>> 8e781b0b
       // .filter(i => roleStatusMap[userType] && roleStatusMap[userType].includes(i.text))
       return (
         <div key={`usr_${item.id}`} className="w-full md:w-1/2 mt-6 md:px-4">
