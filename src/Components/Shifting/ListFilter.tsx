--- conflicted
+++ resolved
@@ -24,11 +24,9 @@
   const [isOriginLoading, setOriginLoading] = useState(false);
   const [isShiftingLoading, setShiftingLoading] = useState(false);
   const [isAssignedLoading, setAssignedLoading] = useState(false);
-<<<<<<< HEAD
+  const [isAssignedUserLoading, setAssignedUserLoading] = useState(false);
+
   const local = JSON.parse(localStorage.getItem("shift-filters") || "{}");
-=======
-  const [isAssignedUserLoading, setAssignedUserLoading] = useState(false);
->>>>>>> f179fb66
   const [filterState, setFilterState] = useMergeState({
     orgin_facility: filter.orgin_facility || local.orgin_facility || '',
     orgin_facility_ref: null,
@@ -36,7 +34,6 @@
     shifting_approving_facility_ref: null,
     assigned_facility: filter.assigned_facility || local.assigned_facility || '',
     assigned_facility_ref: null,
-<<<<<<< HEAD
     emergency: filter.emergency || local.emergency || '--',
     is_up_shift: filter.is_up_shift || local.is_up_shift || '--',
     created_date_before: filter.created_date_before || local.created_date_before || null,
@@ -47,21 +44,9 @@
     ordering: filter.ordering || local.ordering || null,
     is_kasp: filter.is_kasp || local.is_kasp || '--',
     status: filter.status || local.status || null
-=======
-    emergency: filter.emergency || '--',
-    is_up_shift: filter.is_up_shift || '--',
-    created_date_before: filter.created_date_before || null,
-    created_date_after: filter.created_date_after || null,
-    modified_date_before: filter.modified_date_before || null,
-    modified_date_after: filter.modified_date_after || null,
-    patient_phone_number: filter.patient_phone_number || '',
-    ordering: filter.ordering || null,
-    is_kasp: filter.is_kasp || '--',
-    status: filter.status || null,
-    assigned_user_facility: filter.assigned_user_facility || '',
+    assigned_user_facility: filter.assigned_user_facility || local.assigned_user_facility || '',
     assigned_user_facility_ref: null,
-    assigned_to: filter.assigned_to || '',
->>>>>>> f179fb66
+    assigned_to: filter.assigned_to || local.assigned_to || '',
   });
   const dispatch: any = useDispatch();
 
