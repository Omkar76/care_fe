import React, { useState, useEffect } from "react";
import loadable from "@loadable/component";
import { InputSearchBox } from "../Common/SearchBox";
import { navigate, useQueryParams } from "raviger";
import { useDispatch } from "react-redux";
import moment from "moment";
import GetAppIcon from "@material-ui/icons/GetApp";
import { CSVLink } from "react-csv";
import {
  listShiftRequests,
  completeTransfer,
  downloadShiftRequests,
} from "../../Redux/actions";
import { make as SlideOver } from "../Common/SlideOver.gen";
import ListFilter from "./ListFilter";
import Pagination from "../Common/Pagination";
import { Modal, Button } from "@material-ui/core";

import { limit, formatFilter, badge } from "./Commons";

const Loading = loadable(() => import("../Common/Loading"));
const PageTitle = loadable(() => import("../Common/PageTitle"));

const now = moment().format("DD-MM-YYYY:hh:mm:ss");

export default function ListView() {
  const dispatch: any = useDispatch();
  const [qParams, setQueryParams] = useQueryParams();
  const [downloadFile, setDownloadFile] = useState("");
  const [data, setData] = useState<any[]>([]);
  const [showFilters, setShowFilters] = useState(false);
  const [totalCount, setTotalCount] = useState(0);
  const [currentPage, setCurrentPage] = useState(1);
  const [offset, setOffset] = useState(0);
  const [isLoading, setIsLoading] = useState(false);
  const [modalFor, setModalFor] = useState({
    externalId: undefined,
    loading: false,
  });

  const local = JSON.parse(localStorage.getItem("shift-filters") || "{}");

  const applyFilter = (data: any) => {
    const filter = { ...qParams, ...data };
    updateQuery(filter);
    setShowFilters(false);
  };

  const triggerDownload = async () => {
    const res = await dispatch(
      downloadShiftRequests({ ...formatFilter(qParams), csv: 1 })
    );
    setDownloadFile(res.data);
    document.getElementById(`shiftRequests-ALL`)?.click();
  };

  const updateQuery = (filter: any) => {
    // prevent empty filters from cluttering the url
    const nParams = Object.keys(filter).reduce(
      (a, k) =>
        filter[k] && filter[k] !== "--"
          ? Object.assign(a, { [k]: filter[k] })
          : a,
      {}
    );
    setQueryParams(nParams, true);
  };

  const searchByName = (patient_name: string) => {
    const filter = { ...qParams, patient_name };
    updateQuery(filter);
  };

  const handlePagination = (page: number, limit: number) => {
    const offset = (page - 1) * limit;
    setCurrentPage(page);
    setOffset(offset);
  };

  const onBoardViewBtnClick = () => {
    navigate("/shifting/board-view", qParams);
    localStorage.setItem("defaultShiftView", "board");
  };

  const handleTransferComplete = (shift: any) => {
    setModalFor({ ...modalFor, loading: true });
    dispatch(completeTransfer({ externalId: modalFor })).then(() => {
      navigate(
        `/facility/${shift.assigned_facility}/patient/${shift.patient}/consultation`
      );
    });
  };

  const appliedFilters = formatFilter(qParams);

  const refreshList = () => {
    fetchData();
  };

  const fetchData = () => {
    setIsLoading(true);
    dispatch(
      listShiftRequests(formatFilter({ ...qParams, offset }), "shift-list-call")
    ).then((res: any) => {
      if (res && res.data) {
        setData(res.data.results);
        setTotalCount(res.data.count);
      }
      setIsLoading(false);
    });
  };

  useEffect(() => {
    fetchData();
  }, [
    qParams.status,
    qParams.facility,
    qParams.orgin_facility,
    qParams.shifting_approving_facility,
    qParams.assigned_facility,
    qParams.emergency,
    qParams.is_up_shift,
    qParams.patient_name,
    qParams.created_date_before,
    qParams.created_date_after,
    qParams.modified_date_before,
    qParams.modified_date_after,
    qParams.patient_phone_number,
    qParams.ordering,
    qParams.is_kasp,
    qParams.assigned_user,
    qParams.assigned_to,
    qParams.disease_status,
    offset,
  ]);

  let showShiftingCardList = (data: any) => {
    if (data && !data.length) {
      return (
        <div className="flex flex-1 justify-center text-gray-600 mt-64">
          No patients to show.
        </div>
      );
    }

    return data.map((shift: any) => (
      <div key={`shift_${shift.id}`} className="w-1/2 mt-6 md:px-4">
        <div className="overflow-hidden shadow rounded-lg bg-white h-full">
          <div
            className={
              "p-4 h-full flex flex-col justify-between " +
              (shift.patient_object.disease_status == "POSITIVE"
                ? "bg-red-50"
                : "")
            }
          >
            <div>
              <div className="flex justify-between">
                <div className="font-bold text-xl capitalize mb-2">
                  {shift.patient_object.name} - {shift.patient_object.age}
                </div>
                <div>
                  {shift.emergency && (
                    <span className="flex-shrink-0 inline-block px-2 py-0.5 text-red-800 text-xs leading-4 font-medium bg-red-100 rounded-full">
                      Emergency
                    </span>
                  )}
                </div>
              </div>
              <dl className="grid grid-cols-1 col-gap-1 row-gap-2 sm:grid-cols-1">
                <div className="sm:col-span-1">
                  <dt
                    title="Shifting status"
                    className="text-sm leading-5 font-medium text-gray-500 flex items-center"
                  >
                    <i className="fas fa-truck mr-2" />
                    <dd className="font-bold text-sm leading-5 text-gray-900">
                      {shift.status}
                    </dd>
                  </dt>
                </div>
                <div className="sm:col-span-1">
                  <dt
                    title="Phone Number"
                    className="text-sm leading-5 font-medium text-gray-500 flex items-center"
                  >
                    <i className="fas fa-mobile mr-2" />
                    <dd className="font-bold text-sm leading-5 text-gray-900">
                      {shift.patient_object.phone_number || ""}
                    </dd>
                  </dt>
                </div>
                <div className="sm:col-span-1">
                  <dt
                    title=" Origin facility"
                    className="text-sm leading-5 font-medium text-gray-500 flex items-center"
                  >
                    <i className="fas fa-plane-departure mr-2"></i>
                    <dd className="font-bold text-sm leading-5 text-gray-900">
                      {(shift.orgin_facility_object || {}).name}
                    </dd>
                  </dt>
                </div>
                <div className="sm:col-span-1">
                  <dt
                    title="Shifting approving facility"
                    className="text-sm leading-5 font-medium text-gray-500 flex items-center"
                  >
                    <i className="fas fa-user-check mr-2"></i>
                    <dd className="font-bold text-sm leading-5 text-gray-900">
                      {(shift.shifting_approving_facility_object || {}).name}
                    </dd>
                  </dt>
                </div>
                <div className="sm:col-span-1">
                  <dt
                    title=" Assigned facility"
                    className="text-sm leading-5 font-medium text-gray-500 flex items-center"
                  >
                    <i className="fas fa-plane-arrival mr-2"></i>

                    <dd className="font-bold text-sm leading-5 text-gray-900">
                      {(shift.assigned_facility_object || {}).name ||
                        "Yet to be decided"}
                    </dd>
                  </dt>
                </div>

                <div className="sm:col-span-1">
                  <dt
                    title="  Last Modified"
                    className={
                      "text-sm leading-5 font-medium flex items-center " +
                      (moment()
                        .subtract(2, "hours")
                        .isBefore(shift.modified_date)
                        ? "text-gray-900"
                        : "rounded p-1 bg-red-400 text-white")
                    }
                  >
                    <i className="fas fa-stopwatch mr-2"></i>
                    <dd className="font-bold text-sm leading-5">
                      {moment(shift.modified_date).format("LLL") || "--"}
                    </dd>
                  </dt>
                </div>

                <div className="sm:col-span-1">
                  <dt
                    title="Patient Address"
                    className="text-sm leading-5 font-medium text-gray-500 flex items-center"
                  >
                    <i className="fas fa-home mr-2"></i>
                    <dd className="font-bold text-sm leading-5 text-gray-900">
                      {shift.patient_object.address || "--"}
                    </dd>
                  </dt>
                </div>
              </dl>
            </div>

            <div className="mt-2 flex">
              <button
                onClick={(_) => navigate(`/shifting/${shift.external_id}`)}
                className="btn w-full btn-default bg-white mr-2"
              >
                <i className="fas fa-eye mr-2" /> All Details
              </button>
            </div>
            {shift.status === "TRANSFER IN PROGRESS" &&
              shift.assigned_facility && (
                <div className="mt-2">
                  <Button
                    size="small"
                    variant="outlined"
                    fullWidth
                    onClick={() => setModalFor(shift.external_id)}
                  >
                    TRANSFER TO RECEIVING FACILITY
                  </Button>

                  <Modal
                    open={modalFor === shift.external_id}
                    onClose={(_) =>
                      setModalFor({ externalId: undefined, loading: false })
                    }
                  >
                    <div className="h-screen w-full absolute flex items-center justify-center bg-modal">
                      <div className="bg-white rounded shadow p-8 m-4 max-w-sm max-h-full text-center">
                        <div className="mb-4">
                          <h1 className="text-2xl">
                            Confirm Transfer Complete!
                          </h1>
                        </div>
                        <div className="mb-8">
                          <p>
                            Are you sure you want to mark this transfer as
                            complete? The Origin facility will no longer have
                            access to this patient
                          </p>
                        </div>
                        <div className="flex gap-2 justify-center">
                          <Button
                            size="small"
                            variant="outlined"
                            fullWidth
                            onClick={() => {
                              setModalFor({
                                externalId: undefined,
                                loading: false,
                              });
                            }}
                          >
                            Cancel
                          </Button>
                          <Button
                            size="small"
                            variant="outlined"
                            fullWidth
                            onClick={(_) => handleTransferComplete(shift)}
                          >
                            Confirm
                          </Button>
                        </div>
                      </div>
                    </div>
                  </Modal>
                </div>
              )}
          </div>
        </div>
      </div>
    ));
  };

  return (
    <div className="flex flex-col h-screen px-2 pb-2">
      <div className="flex items-end justify-between px-4">
        <div className="flex items-center">
          <PageTitle title={"Shifting"} hideBack={true} />
          <GetAppIcon
            className="cursor-pointer mt-4"
            onClick={triggerDownload}
          />
        </div>
        <div className="md:px-4">
          <InputSearchBox
            value={qParams.patient_name}
            search={searchByName}
            placeholder="Patient Name"
            errors=""
          />
        </div>
        <div className="w-32">
          {/* dummy div to align space as per board view */}
        </div>
        <div>
          <button
            className="px-4 py-2 rounded-full border-2 border-gray-200 text-sm bg-white text-gray-800 w-32 leading-none transition-colors duration-300 ease-in focus:outline-none hover:text-green-600 hover:border-gray-400 focus:text-green-600 focus:border-gray-400"
            onClick={onBoardViewBtnClick}
          >
            <i
              className="fa fa-list mr-1 transform rotate-90"
              aria-hidden="true"
            ></i>
            Board View
          </button>
        </div>
        <div className="flex items-start gap-2">
          <button
            className="flex leading-none border-2 border-gray-200 bg-white rounded-full items-center transition-colors duration-300 ease-in focus:outline-none hover:text-green-600 focus:text-green-600 focus:border-gray-400 hover:border-gray-400 rounded-r-full px-4 py-2 text-sm"
            onClick={(_) => setShowFilters((show) => !show)}
          >
            <i className="fa fa-filter mr-1" aria-hidden="true"></i>
            <span>Filters</span>
          </button>
        </div>
      </div>

      <div className="flex space-x-2 mt-2 ml-2">
        {badge(
          "status",
          ((appliedFilters.status != "--" && appliedFilters.status) ||
            (local.status !== "--" && local.status))
        )}

        {badge(
          "Emergency",
          local.emergency === "yes" || appliedFilters.emergency === "true"
            ? "yes"
            : local.emergency === "no" || appliedFilters.emergency === "false"
            ? "no"
            : undefined
        )}

        {badge(
          "Is KASP",
          local.is_kasp === "yes" || appliedFilters.is_kasp === "true"
            ? "yes"
            : local.is_kasp === "no" || appliedFilters.is_kasp === "false"
            ? "no"
            : undefined
        )}

        {badge(
          "Up Shift",
          local.is_up_shift === "yes" || appliedFilters.is_up_shift === "true"
            ? "yes"
            : local.is_up_shift === "no" || appliedFilters.is_up_shift === "false"
            ? "no"
            : undefined
        )}
<<<<<<< HEAD

        {badge("Phone Number", appliedFilters.patient_phone_number || local.patient_phone_number)}
        {badge("Patient Name", appliedFilters.patient_name || local.patient_name)}
        {badge("Modified After", appliedFilters.modified_date_after || local.modified_date_after)}
        {badge("Modified Before", appliedFilters.modified_date_before || local.modified_date_before)}
        {badge("Created Before", appliedFilters.created_date_before || local.created_date_before)}
        {badge("Created After", appliedFilters.created_date_after || local.created_date_after)}
        {badge("Disease Status", appliedFilters.disease_status || local.disease_status)}

        {badge("Assigned To",
          appliedFilters.assigned_user || appliedFilters.assigned_to ||
          local.assigned_user || local.assigned_to)
        }

=======
        {badge("Phone Number", appliedFilters.patient_phone_number)}
        {badge("Patient Name", appliedFilters.patient_name)}
        {badge("Modified After", appliedFilters.modified_date_after)}
        {badge("Modified Before", appliedFilters.modified_date_before)}
        {badge("Created Before", appliedFilters.created_date_before)}
        {badge("Created After", appliedFilters.created_date_after)}
        {badge("Disease Status", appliedFilters.disease_status)}
        {badge(
          "Assigned To",
          appliedFilters.assigned_user || appliedFilters.assigned_to
        )}
>>>>>>> e9d07096
        {badge(
          "Filtered By",
          (appliedFilters.assigned_facility || local.assigned_facility) && "Assigned Facility"
        )}

        {badge(
          "Filtered By",
          (appliedFilters.orgin_facility || local.orgin_facility) && "Origin Facility"
        )}

        {badge(
          "Filtered By",
          (appliedFilters.shifting_approving_facility || local.shifting_approving_facility) &&
            "Shifting Approving Facility"
        )}
      </div>

      <div className="px-4">
        {isLoading ? (
          <Loading />
        ) : (
          <div>
            <div className="flex justify-end mt-4 mr-2 -mb-4">
              <button
                className="text-xs hover:text-blue-800"
                onClick={refreshList}
              >
                <i className="fa fa-refresh mr-1" aria-hidden="true"></i>
                Refresh List
              </button>
            </div>

            <div className="flex flex-wrap md:-mx-4 mb-5">
              {showShiftingCardList(data)}
            </div>
            <div>
              {totalCount > limit && (
                <div className="mt-4 flex w-full justify-center">
                  <Pagination
                    cPage={currentPage}
                    defaultPerPage={limit}
                    data={{ totalCount }}
                    onChange={handlePagination}
                  />
                </div>
              )}
            </div>
          </div>
        )}
      </div>

      <CSVLink
        data={downloadFile}
        filename={`shift-requests--${now}.csv`}
        target="_blank"
        className="hidden"
        id={`shiftRequests-ALL`}
      />
      <SlideOver show={showFilters} setShow={setShowFilters}>
        <div className="bg-white min-h-screen p-4">
          <ListFilter
            filter={qParams}
            local={local}
            showShiftingStatus={true}
            onChange={applyFilter}
            closeFilter={() => setShowFilters(false)}
          />
        </div>
      </SlideOver>
    </div>
  );
}<|MERGE_RESOLUTION|>--- conflicted
+++ resolved
@@ -410,7 +410,6 @@
             ? "no"
             : undefined
         )}
-<<<<<<< HEAD
 
         {badge("Phone Number", appliedFilters.patient_phone_number || local.patient_phone_number)}
         {badge("Patient Name", appliedFilters.patient_name || local.patient_name)}
@@ -424,20 +423,7 @@
           appliedFilters.assigned_user || appliedFilters.assigned_to ||
           local.assigned_user || local.assigned_to)
         }
-
-=======
-        {badge("Phone Number", appliedFilters.patient_phone_number)}
-        {badge("Patient Name", appliedFilters.patient_name)}
-        {badge("Modified After", appliedFilters.modified_date_after)}
-        {badge("Modified Before", appliedFilters.modified_date_before)}
-        {badge("Created Before", appliedFilters.created_date_before)}
-        {badge("Created After", appliedFilters.created_date_after)}
-        {badge("Disease Status", appliedFilters.disease_status)}
-        {badge(
-          "Assigned To",
-          appliedFilters.assigned_user || appliedFilters.assigned_to
-        )}
->>>>>>> e9d07096
+        
         {badge(
           "Filtered By",
           (appliedFilters.assigned_facility || local.assigned_facility) && "Assigned Facility"
