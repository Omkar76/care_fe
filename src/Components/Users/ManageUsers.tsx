--- conflicted
+++ resolved
@@ -9,10 +9,7 @@
   getUserList,
   getUserListFacility,
   searchUser,
-<<<<<<< HEAD
   deleteUser,
-=======
->>>>>>> 870f7480
 } from "../../Redux/actions";
 import Pagination from "../Common/Pagination";
 import { navigate } from "raviger";
@@ -22,12 +19,9 @@
 import DeleteForeverIcon from "@material-ui/icons/DeleteForever";
 import { IconButton } from "@material-ui/core";
 import LinkFacilityDialog from "./LinkFacilityDialog";
-<<<<<<< HEAD
 import UserDeleteDialog from "./UserDeleteDialog";
 import classNames from "classnames";
 
-=======
->>>>>>> 870f7480
 const Loading = loadable(() => import("../Common/Loading"));
 const PageTitle = loadable(() => import("../Common/PageTitle"));
 import { SelectField } from "../Common/HelperInputFields";
@@ -52,25 +46,19 @@
   const userTypes = isSuperuser
     ? [...USER_TYPES]
     : USER_TYPES.slice(0, userIndex + 1);
-<<<<<<< HEAD
   const deleteUserTypes = isSuperuser
     ? [...USER_TYPES]
     : USER_TYPES.slice(0, userIndex);
-=======
->>>>>>> 870f7480
   const [linkFacility, setLinkFacility] = useState<{
     show: boolean;
     username: string;
   }>({ show: false, username: "" });
-<<<<<<< HEAD
 
   const [userData, setUserData] = useState<{
     show: boolean;
     username: string;
     name: string;
   }>({ show: false, username: "", name: "" });
-=======
->>>>>>> 870f7480
 
   const [selectedRole, setSelectedRole] = useState("");
 
@@ -81,10 +69,6 @@
       text: user,
     };
   });
-<<<<<<< HEAD
-  console.log(currentUser);
-=======
->>>>>>> 870f7480
 
   const fetchData = useCallback(
     async (status: statusType) => {
@@ -250,15 +234,7 @@
     return (
       <a
         onClick={() => showLinkFacilityModal(username)}
-<<<<<<< HEAD
         className={facilityClassname}
-=======
-        className={`align-baseline font-bold text-sm ${
-          !isFacilityLoading
-            ? "text-blue-500 hover:text-blue-800"
-            : "text-gray-500"
-        }`}
->>>>>>> 870f7480
         href="#"
       >
         Link new facility
@@ -277,13 +253,8 @@
     }
     return (
       <>
-<<<<<<< HEAD
         {facilities.map((facility, i) => (
           <div key={`facility_${i}`} className="flex items-center mb-2">
-=======
-        {facilities.map((facility) => (
-          <div className="flex items-center mb-2">
->>>>>>> 870f7480
             <div className="font-semibold">{facility.name}</div>
             <IconButton
               size="small"
@@ -380,15 +351,7 @@
                     {!user.facilities && (
                       <a
                         onClick={() => loadFacilities(user.username)}
-<<<<<<< HEAD
                         className={`inline-block ${facilityClassname}`}
-=======
-                        className={`inline-block align-baseline font-bold text-sm ${
-                          !isFacilityLoading
-                            ? "text-blue-500 hover:text-blue-800"
-                            : "text-gray-500"
-                        }`}
->>>>>>> 870f7480
                         href="#"
                       >
                         Click here to show
@@ -414,7 +377,6 @@
                   </div>
                 </div>
               )}
-<<<<<<< HEAD
               {showDelete(user) && (
                 <button
                   type="button"
@@ -424,8 +386,6 @@
                   Delete
                 </button>
               )}
-=======
->>>>>>> 870f7480
             </div>
           </div>
         </div>
