import {
  Button,
  Card,
  CardContent,
  CircularProgress,
  InputLabel,
} from "@material-ui/core";
import CheckCircleOutlineIcon from "@material-ui/icons/CheckCircleOutline";
import loadable from "@loadable/component";
import { navigate } from "raviger";
<<<<<<< HEAD
import { parsePhoneNumberFromString } from "libphonenumber-js";
=======
import { parsePhoneNumberFromString } from "libphonenumber-js/max";
>>>>>>> ccbfc989
import moment from "moment";
import React, { useCallback, useReducer, useState } from "react";
import { useDispatch, useSelector } from "react-redux";
import { GENDER_TYPES, USER_TYPES } from "../../Common/constants";
import { statusType, useAbortableEffect } from "../../Common/utils";
import {
  validateEmailAddress,
  validatePassword,
  validateUsername,
} from "../../Common/validation";
import {
  addUser,
  getDistrictByState,
  getLocalbodyByDistrict,
  getStates,
  getUserListFacility,
} from "../../Redux/actions";
import * as Notification from "../../Utils/Notifications.js";
import { FacilitySelect } from "../Common/FacilitySelect";
import {
  DateInputField,
  PhoneNumberField,
  SelectField,
  TextInputField,
<<<<<<< HEAD
=======
  MultiSelectField,
>>>>>>> ccbfc989
} from "../Common/HelperInputFields";
import { FacilityModel } from "../Facility/models";
const Loading = loadable(() => import("../Common/Loading"));
const PageTitle = loadable(() => import("../Common/PageTitle"));

const genderTypes = [
  {
    id: 0,
    text: "Select",
  },
  ...GENDER_TYPES,
];

interface UserProps {
  userId?: number;
}

const initialStates = [{ id: 0, name: "Choose State *" }];
const initialDistricts = [{ id: 0, name: "Choose District" }];
const selectStates = [{ id: 0, name: "Please select your state" }];
const initialLocalbodies = [{ id: 0, name: "Choose Localbody" }];
const selectDistrict = [{ id: 0, name: "Please select your district" }];

const initForm: any = {
  user_type: "",
  gender: "",
  password: "",
  c_password: "",
  facilities: [],
  username: "",
  first_name: "",
  last_name: "",
  email: "",
  phone_number: "",
  alt_phone_number: "",
  age: "",
  date_of_birth: null,
  state: "",
  district: "",
  local_body: "",
};

const initError = Object.assign(
  {},
  ...Object.keys(initForm).map((k) => ({ [k]: "" }))
);

const initialState = {
  form: { ...initForm },
  errors: { ...initError },
};

const user_create_reducer = (state = initialState, action: any) => {
  switch (action.type) {
    case "set_form": {
      return {
        ...state,
        form: action.form,
      };
    }
    case "set_error": {
      return {
        ...state,
        errors: action.errors,
      };
    }
    default:
      return state;
  }
};

const goBack = () => {
  window.history.go(-1);
};

export const UserAdd = (props: UserProps) => {
  const dispatchAction: any = useDispatch();
  const { userId } = props;

  const [state, dispatch] = useReducer(user_create_reducer, initialState);
  const [isLoading, setIsLoading] = useState(false);
  const [isStateLoading, setIsStateLoading] = useState(false);
  const [isDistrictLoading, setIsDistrictLoading] = useState(false);
  const [isLocalbodyLoading, setIsLocalbodyLoading] = useState(false);
  const [current_user_facilities, setFacilities] = useState<
    Array<FacilityModel>
  >([]);
  const [states, setStates] = useState(initialStates);
  const [districts, setDistricts] = useState(selectStates);
  const [localBody, setLocalBody] = useState(selectDistrict);
  const [selectedFacility, setSelectedFacility] = useState<
    FacilityModel[] | null
  >([]);

  const rootState: any = useSelector((rootState) => rootState);
  const { currentUser } = rootState;
  const isSuperuser = currentUser.data.is_superuser;

  const username = currentUser.data.username;

  const userType = currentUser.data.user_type;

  const userIndex = USER_TYPES.indexOf(userType);
  const userTypes = isSuperuser
    ? [...USER_TYPES]
<<<<<<< HEAD
=======
    : userType === "StaffReadOnly"
    ? ["StaffReadOnly"]
>>>>>>> ccbfc989
    : USER_TYPES.slice(0, userIndex + 1);

  const headerText = !userId ? "Add User" : "Update User";
  const buttonText = !userId ? "Save User" : "Update Details";
  const showLocalbody = !(
    state.form.user_type === "Staff" || state.form.user_type === "StaffReadOnly"
  );

  const fetchDistricts = useCallback(
    async (id: string) => {
      if (Number(id) > 0) {
        setIsDistrictLoading(true);
        const districtList = await dispatchAction(getDistrictByState({ id }));
        setDistricts([...initialDistricts, ...districtList.data]);
        setIsDistrictLoading(false);
      } else {
        setDistricts(selectStates);
      }
    },
    [dispatchAction]
  );

  const fetchLocalBody = useCallback(
    async (id: string) => {
      if (Number(id) > 0) {
        setIsLocalbodyLoading(true);
        const localBodyList = await dispatchAction(
          getLocalbodyByDistrict({ id })
        );
        setIsLocalbodyLoading(false);
        setLocalBody([...initialLocalbodies, ...localBodyList.data]);
      } else {
        setLocalBody(selectDistrict);
      }
    },
    [dispatchAction]
  );

  // const fetchData = useCallback(
  //   async (status: statusType) => {
  //     if (userId) {
  //       setIsLoading(true);
  //       const res = await dispatchAction(getFacility(userId));
  //       if (!status.aborted && res.data) {
  //         const formData = {
  //           facility_type: res.data.facility_type,
  //           name: res.data.name,
  //           state: res.data.state ? res.data.state : "",
  //           district: res.data.district ? res.data.district : "",
  //           local_body: res.data.local_body ? res.data.local_body : "",
  //           address: res.data.address,
  //           phone_number: res.data.phone_number,
  //           latitude: res.data.location ? res.data.location.latitude : "",
  //           longitude: res.data.location ? res.data.location.longitude : "",
  //           oxygen_capacity: res.data.oxygen_capacity
  //             ? res.data.oxygen_capacity
  //             : ""
  //         };
  //         dispatch({ type: "set_form", form: formData });
  //         Promise.all([
  //           fetchDistricts(res.data.state),
  //           fetchLocalBody(res.data.district)
  //         ]);
  //       } else {
  //         navigate(`/facility/${userId}`);
  //       }
  //       setIsLoading(false);
  //     }
  //   },
  //   [dispatchAction, fetchDistricts, fetchLocalBody, userId]
  // );

  const fetchStates = useCallback(
    async (status: statusType) => {
      setIsStateLoading(true);
      const statesRes = await dispatchAction(getStates());
      if (!status.aborted && statesRes.data.results) {
        setStates([...initialStates, ...statesRes.data.results]);
      }
      setIsStateLoading(false);
    },
    [dispatchAction]
  );

  const fetchFacilities = useCallback(
    async (status: any) => {
      setIsStateLoading(true);
      const res = await dispatchAction(getUserListFacility({ username }));
      if (!status.aborted && res && res.data) {
        setFacilities(res.data);
      }
      setIsStateLoading(false);
    },
    [dispatchAction]
  );

  useAbortableEffect(
    (status: statusType) => {
      // if (userId) {
      //   fetchData(status);
      // }
      fetchStates(status);
      if (userType === "Staff" || userType === "StaffReadOnly") {
        fetchFacilities(status);
      }
    },
    [dispatch]
  );

  const handleChange = (e: any) => {
    const { value, name } = e.target;
    let form = { ...state.form };
    form[name] = value;
    if (name === "username") {
      form[name] = value.toLowerCase();
    }
    dispatch({ type: "set_form", form });
  };

  const handleDateChange = (date: any, field: string) => {
    if (moment(date).isValid()) {
      const form = { ...state.form };
      form[field] = date;
      dispatch({ type: "set_form", form });
    }
  };

  const handleValueChange = (value: any, name: string) => {
    const form = { ...state.form };
    form[name] = value;
    dispatch({ type: "set_form", form });
  };

  const setFacility = (selected: FacilityModel | FacilityModel[] | null) => {
    setSelectedFacility(selected as FacilityModel[]);
    const form = { ...state.form };
    form.facilities = selected
      ? (selected as FacilityModel[]).map((i) => i.id)
      : [];
    dispatch({ type: "set_form", form });
  };
<<<<<<< HEAD
=======

  const handleMultiSelect = (event: any) => {
    const { name, value } = event.target;
    const form = { ...state.form };
    form[name] = value;
    dispatch({ type: "set_form", form });
  };
>>>>>>> ccbfc989

  const validateForm = () => {
    let errors = { ...initError };
    let invalidForm = false;
    Object.keys(state.form).forEach((field) => {
      switch (field) {
        case "facilities":
          if (
            state.form[field].length === 0 &&
            (userType === "Staff" || userType === "StaffReadOnly") &&
            (state.form["user_type"] === "Staff" ||
              state.form["user_type"] === "StaffReadOnly")
          ) {
            errors[field] =
              "Please select atleast one of the facilities you are linked to";
            invalidForm = true;
          }
          return;
        case "user_type":
          if (!state.form[field]) {
            errors[field] = "Please select the User Type";
            invalidForm = true;
          }
          return;
        case "gender":
          if (!state.form[field]) {
            errors[field] = "Please select the Gender";
            invalidForm = true;
          }
          return;
        case "username":
          if (!state.form[field]) {
            errors[field] = "Please enter the username";
            invalidForm = true;
          } else if (!validateUsername(state.form[field])) {
            errors[field] =
              "Please enter letters, digits and @ . + - _ only and username should not end with @, ., +, - or _";
            invalidForm = true;
          }
          return;
        case "password":
          if (!state.form[field]) {
            errors[field] = "Please enter the password";
            invalidForm = true;
          } else if (!validatePassword(state.form[field])) {
            errors.password =
              "Password should have 1 lowercase letter, 1 uppercase letter, 1 number, and be at least 8 characters long";
            invalidForm = true;
          }
          return;
        case "c_password":
          if (!state.form.password) {
            errors.password = "Confirm password is required";
            invalidForm = true;
          } else if (state.form.password !== state.form.c_password) {
            errors.c_password = "Passwords not matching";
            invalidForm = true;
          }
          return;
        case "phone_number":
          const phoneNumber = parsePhoneNumberFromString(
            state.form[field],
            "IN"
          );
          let is_valid: boolean = false;
          if (phoneNumber) {
            is_valid = phoneNumber.isValid();
          }
          if (!state.form[field] || !is_valid) {
            errors[field] = "Please enter valid phone number";
            invalidForm = true;
          }
          return;

        case "alt_phone_number":
          let alt_is_valid: boolean = false;
          if (state.form[field]) {
            const altPhoneNumber = parsePhoneNumberFromString(
              state.form[field],
              "IN"
            );
            if (altPhoneNumber) {
              alt_is_valid = altPhoneNumber.isValid();
              if (alt_is_valid) {
                alt_is_valid = altPhoneNumber.getType() === "MOBILE";
              }
            }
          }
          if (!state.form[field] || !alt_is_valid) {
            errors[field] = "Please enter valid mobile number";
            invalidForm = true;
          }
          return;
        case "email":
          if (
            state.form[field].length &&
            !validateEmailAddress(state.form[field])
          ) {
            errors[field] = "Please enter a valid email address";
            invalidForm = true;
          }
          return;
        case "date_of_birth":
          if (!state.form[field]) {
            errors[field] = "Please enter date in DD/MM/YYYY format";
            invalidForm = true;
          }
          return;
        case "state":
          if (!Number(state.form[field])) {
            errors[field] = "Please enter the state";
            invalidForm = true;
          }
          return;

        default:
          return;
      }
    });
    if (invalidForm) {
      dispatch({ type: "set_error", errors });
      return false;
    }
    dispatch({ type: "set_error", errors });
    return true;
  };

  const handleSubmit = async (e: any) => {
    e.preventDefault();
    const validated = validateForm();
    if (validated) {
      setIsLoading(true);
      const data = {
        user_type: state.form.user_type,
        gender: state.form.gender,
        password: state.form.password,
        facilities: state.form.facilities ? state.form.facilities : undefined,
        username: state.form.username,
        first_name: state.form.first_name ? state.form.first_name : undefined,
        last_name: state.form.last_name ? state.form.last_name : undefined,
        email: state.form.email,
        state: state.form.state,
        district: state.form.district,
        local_body: state.form.local_body,
        phone_number: parsePhoneNumberFromString(
          state.form.phone_number
        )?.format("E.164"),
<<<<<<< HEAD
=======
        alt_phone_number: parsePhoneNumberFromString(
          state.form.alt_phone_number
        )?.format("E.164"),
>>>>>>> ccbfc989
        date_of_birth: moment(state.form.date_of_birth).format("YYYY-MM-DD"),
        age: Number(moment().diff(state.form.date_of_birth, "years", false)),
      };
      const res = await dispatchAction(addUser(data));
      // userId ? updateUser(userId, data) : addUser(data)
      if (res && res.data && res.status >= 200 && res.status < 300) {
        // const id = res.data.id;
        dispatch({ type: "set_form", form: initForm });
        if (!userId) {
          Notification.Success({
            msg: "User added successfully",
          });
        } else {
          Notification.Success({
            msg: "User updated successfully",
          });
        }
        navigate("/users");
      }
      setIsLoading(false);
    }
  };

  if (isLoading) {
    return <Loading />;
  }

  return (
    <div className="px-2 pb-2">
      <PageTitle title={headerText} />
      <Card className="mt-4">
        <CardContent>
          <form onSubmit={(e) => handleSubmit(e)}>
            <div className="grid gap-4 grid-cols-1 md:grid-cols-2">
              <div>
                <InputLabel>User Type*</InputLabel>
                <SelectField
                  showEmpty={true}
                  name="user_type"
                  variant="outlined"
                  margin="dense"
                  optionArray={true}
                  value={state.form.user_type}
                  options={userTypes}
                  onChange={handleChange}
                  errors={state.errors.user_type}
                />
              </div>

              <div>
                <PhoneNumberField
                  label="Phone Number*"
                  value={state.form.phone_number}
                  onChange={(value: any) =>
                    handleValueChange(value, "phone_number")
                  }
                  errors={state.errors.phone_number}
                  onlyIndia={true}
                />
              </div>

              <div>
                <PhoneNumberField
                  label="Whatsapp Number"
                  value={state.form.alt_phone_number}
                  onChange={(value: any) =>
                    handleValueChange(value, "alt_phone_number")
                  }
                  errors={state.errors.alt_phone_number}
                  onlyIndia={true}
                />
              </div>

              <div className="col-span-2">
                <InputLabel>Facilities</InputLabel>
                {userType === "Staff" || userType === "StaffReadOnly" ? (
                  <MultiSelectField
                    name="facilities"
                    variant="outlined"
                    value={state.form.facilities}
                    options={current_user_facilities}
                    onChange={handleMultiSelect}
                    optionValue="name"
                    errors={state.errors.facilities}
                  />
                ) : (
                  <FacilitySelect
                    multiple={true}
                    name="facilities"
                    selected={selectedFacility}
                    setSelected={setFacility}
                    errors={state.errors.facilities}
                  />
                )}
              </div>

              <div>
                <InputLabel>Username*</InputLabel>
                <TextInputField
                  fullWidth
                  name="username"
                  variant="outlined"
                  margin="dense"
                  value={state.form.username}
                  onChange={handleChange}
                  errors={state.errors.username}
                />
              </div>

              <div>
                <InputLabel>Date of birth*</InputLabel>
                <DateInputField
                  fullWidth={true}
                  value={state.form.date_of_birth}
                  onChange={(date) => handleDateChange(date, "date_of_birth")}
                  errors={state.errors.date_of_birth}
                  inputVariant="outlined"
                  margin="dense"
                  openTo="year"
                  disableFuture={true}
                />
              </div>

              <div>
                <InputLabel>Password*</InputLabel>
                <TextInputField
                  fullWidth
                  name="password"
                  type="password"
                  variant="outlined"
                  margin="dense"
                  value={state.form.password}
                  onChange={handleChange}
                  errors={state.errors.password}
                />
              </div>

              <div>
                <InputLabel>Confirm Password*</InputLabel>
                <TextInputField
                  fullWidth
                  name="c_password"
                  type="password"
                  variant="outlined"
                  margin="dense"
                  value={state.form.c_password}
                  onChange={handleChange}
                  errors={state.errors.c_password}
                />
              </div>

              <div>
                <InputLabel>First name</InputLabel>
                <TextInputField
                  fullWidth
                  name="first_name"
                  variant="outlined"
                  margin="dense"
                  value={state.form.first_name}
                  onChange={handleChange}
                  errors={state.errors.first_name}
                />
              </div>

              <div>
                <InputLabel>Last name</InputLabel>
                <TextInputField
                  fullWidth
                  name="last_name"
                  variant="outlined"
                  margin="dense"
                  value={state.form.last_name}
                  onChange={handleChange}
                  errors={state.errors.last_name}
                />
              </div>

              <div>
                <InputLabel>Email</InputLabel>
                <TextInputField
                  fullWidth
                  name="email"
                  variant="outlined"
                  margin="dense"
                  value={state.form.email}
                  onChange={handleChange}
                  errors={state.errors.email}
                />
              </div>

              <div>
                <InputLabel>Gender*</InputLabel>
                <SelectField
                  name="gender"
                  variant="outlined"
                  margin="dense"
                  value={state.form.gender}
                  options={genderTypes}
                  onChange={handleChange}
                  errors={state.errors.gender}
                />
              </div>

              <div>
                <InputLabel>State*</InputLabel>
                {isStateLoading ? (
                  <CircularProgress size={20} />
                ) : (
                  <SelectField
                    name="state"
                    variant="outlined"
                    margin="dense"
                    value={state.form.state}
                    options={states}
                    optionValue="name"
                    onChange={(e) => [
                      handleChange(e),
                      fetchDistricts(String(e.target.value)),
                    ]}
                    errors={state.errors.state}
                  />
                )}
              </div>

              <div>
                <InputLabel>District*</InputLabel>
                {isDistrictLoading ? (
                  <CircularProgress size={20} />
                ) : (
                  <SelectField
                    name="district"
                    variant="outlined"
                    margin="dense"
                    value={state.form.district}
                    options={districts}
                    optionValue="name"
                    onChange={(e) => [
                      handleChange(e),
                      fetchLocalBody(String(e.target.value)),
                    ]}
                    errors={state.errors.district}
                  />
                )}
              </div>

              {showLocalbody && (
                <div>
                  <InputLabel>Localbody</InputLabel>
                  {isLocalbodyLoading ? (
                    <CircularProgress size={20} />
                  ) : (
                    <SelectField
                      name="local_body"
                      variant="outlined"
                      margin="dense"
                      value={state.form.local_body}
                      options={localBody}
                      optionValue="name"
                      onChange={handleChange}
                      errors={state.errors.local_body}
                    />
                  )}
                </div>
              )}
            </div>
            <div className="flex justify-between mt-4">
              <Button color="default" variant="contained" onClick={goBack}>
                Cancel
              </Button>
              <Button
                color="primary"
                variant="contained"
                type="submit"
                style={{ marginLeft: "auto" }}
                onClick={(e) => handleSubmit(e)}
                startIcon={
                  <CheckCircleOutlineIcon>save</CheckCircleOutlineIcon>
                }
              >
                {buttonText}
              </Button>
            </div>
          </form>
        </CardContent>
      </Card>
    </div>
  );
};<|MERGE_RESOLUTION|>--- conflicted
+++ resolved
@@ -8,11 +8,7 @@
 import CheckCircleOutlineIcon from "@material-ui/icons/CheckCircleOutline";
 import loadable from "@loadable/component";
 import { navigate } from "raviger";
-<<<<<<< HEAD
-import { parsePhoneNumberFromString } from "libphonenumber-js";
-=======
 import { parsePhoneNumberFromString } from "libphonenumber-js/max";
->>>>>>> ccbfc989
 import moment from "moment";
 import React, { useCallback, useReducer, useState } from "react";
 import { useDispatch, useSelector } from "react-redux";
@@ -37,10 +33,7 @@
   PhoneNumberField,
   SelectField,
   TextInputField,
-<<<<<<< HEAD
-=======
   MultiSelectField,
->>>>>>> ccbfc989
 } from "../Common/HelperInputFields";
 import { FacilityModel } from "../Facility/models";
 const Loading = loadable(() => import("../Common/Loading"));
@@ -146,11 +139,8 @@
   const userIndex = USER_TYPES.indexOf(userType);
   const userTypes = isSuperuser
     ? [...USER_TYPES]
-<<<<<<< HEAD
-=======
     : userType === "StaffReadOnly"
     ? ["StaffReadOnly"]
->>>>>>> ccbfc989
     : USER_TYPES.slice(0, userIndex + 1);
 
   const headerText = !userId ? "Add User" : "Update User";
@@ -292,8 +282,6 @@
       : [];
     dispatch({ type: "set_form", form });
   };
-<<<<<<< HEAD
-=======
 
   const handleMultiSelect = (event: any) => {
     const { name, value } = event.target;
@@ -301,7 +289,6 @@
     form[name] = value;
     dispatch({ type: "set_form", form });
   };
->>>>>>> ccbfc989
 
   const validateForm = () => {
     let errors = { ...initError };
@@ -449,12 +436,9 @@
         phone_number: parsePhoneNumberFromString(
           state.form.phone_number
         )?.format("E.164"),
-<<<<<<< HEAD
-=======
         alt_phone_number: parsePhoneNumberFromString(
           state.form.alt_phone_number
         )?.format("E.164"),
->>>>>>> ccbfc989
         date_of_birth: moment(state.form.date_of_birth).format("YYYY-MM-DD"),
         age: Number(moment().diff(state.form.date_of_birth, "years", false)),
       };
