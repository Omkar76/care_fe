--- conflicted
+++ resolved
@@ -28,16 +28,13 @@
 } from "../../Redux/actions";
 import * as Notification from "../../Utils/Notifications.js";
 import { FacilitySelect } from "../Common/FacilitySelect";
-<<<<<<< HEAD
 import {
   DateInputField,
   PhoneNumberField,
   SelectField,
   TextInputField,
+  MultiSelectField,
 } from "../Common/HelperInputFields";
-=======
-import { DateInputField, PhoneNumberField, SelectField, TextInputField, MultiSelectField, } from "../Common/HelperInputFields";
->>>>>>> 308892b1
 import { FacilityModel } from "../Facility/models";
 const Loading = loadable(() => import("../Common/Loading"));
 const PageTitle = loadable(() => import("../Common/PageTitle"));
@@ -121,7 +118,9 @@
   const [isStateLoading, setIsStateLoading] = useState(false);
   const [isDistrictLoading, setIsDistrictLoading] = useState(false);
   const [isLocalbodyLoading, setIsLocalbodyLoading] = useState(false);
-  const [current_user_facilities, setFacilities] = useState<Array<FacilityModel>>([]);
+  const [current_user_facilities, setFacilities] = useState<
+    Array<FacilityModel>
+  >([]);
   const [states, setStates] = useState(initialStates);
   const [districts, setDistricts] = useState(selectStates);
   const [localBody, setLocalBody] = useState(selectDistrict);
@@ -138,13 +137,11 @@
   const userType = currentUser.data.user_type;
 
   const userIndex = USER_TYPES.indexOf(userType);
-<<<<<<< HEAD
   const userTypes = isSuperuser
     ? [...USER_TYPES]
+    : userType === "StaffReadOnly"
+    ? ["StaffReadOnly"]
     : USER_TYPES.slice(0, userIndex + 1);
-=======
-  const userTypes = isSuperuser ? [...USER_TYPES] : (userType === "StaffReadOnly" ? ["StaffReadOnly"] : USER_TYPES.slice(0, userIndex + 1));
->>>>>>> 308892b1
 
   const headerText = !userId ? "Add User" : "Update User";
   const buttonText = !userId ? "Save User" : "Update Details";
@@ -292,7 +289,7 @@
     const form = { ...state.form };
     form[name] = value;
     dispatch({ type: "set_form", form });
-  }
+  };
 
   const validateForm = () => {
     let errors = { ...initError };
@@ -300,9 +297,14 @@
     Object.keys(state.form).forEach((field) => {
       switch (field) {
         case "facilities":
-
-          if (state.form[field].length === 0 && (userType === "Staff" || userType === "StaffReadOnly") && (state.form["user_type"] === "Staff" || state.form["user_type"] === "StaffReadOnly")) {
-            errors[field] = "Please select atleast one of the facilities you are linked to";
+          if (
+            state.form[field].length === 0 &&
+            (userType === "Staff" || userType === "StaffReadOnly") &&
+            (state.form["user_type"] === "Staff" ||
+              state.form["user_type"] === "StaffReadOnly")
+          ) {
+            errors[field] =
+              "Please select atleast one of the facilities you are linked to";
             invalidForm = true;
           }
           return;
@@ -363,16 +365,18 @@
           return;
 
         case "alt_phone_number":
-          const altPhoneNumber = parsePhoneNumberFromString(
-            state.form[field],
-            "IN"
-          );
           let alt_is_valid: boolean = false;
-
-          if (altPhoneNumber) {
-            alt_is_valid = altPhoneNumber.isValid();
-            if (alt_is_valid)
-              alt_is_valid = altPhoneNumber.getType() === "MOBILE";
+          if (state.form[field]) {
+            const altPhoneNumber = parsePhoneNumberFromString(
+              state.form[field],
+              "IN"
+            );
+            if (altPhoneNumber) {
+              alt_is_valid = altPhoneNumber.isValid();
+              if (alt_is_valid) {
+                alt_is_valid = altPhoneNumber.getType() === "MOBILE";
+              }
+            }
           }
           if (!state.form[field] || !alt_is_valid) {
             errors[field] = "Please enter valid mobile number";
@@ -511,29 +515,25 @@
 
               <div className="col-span-2">
                 <InputLabel>Facilities</InputLabel>
-                {
-                  (userType === "Staff" || userType === "StaffReadOnly") ?
-                    (
-                      <MultiSelectField
-                        name="facilities"
-                        variant="outlined"
-                        value={state.form.facilities}
-                        options={current_user_facilities}
-                        onChange={handleMultiSelect}
-                        optionValue="name"
-                        errors={state.errors.facilities}
-                      />
-                    ) : (
-                      <FacilitySelect
-                        multiple={true}
-                        name="facilities"
-                        selected={selectedFacility}
-                        setSelected={setFacility}
-                        errors={state.errors.facilities}
-                      />
-                    )
-                }
-
+                {userType === "Staff" || userType === "StaffReadOnly" ? (
+                  <MultiSelectField
+                    name="facilities"
+                    variant="outlined"
+                    value={state.form.facilities}
+                    options={current_user_facilities}
+                    onChange={handleMultiSelect}
+                    optionValue="name"
+                    errors={state.errors.facilities}
+                  />
+                ) : (
+                  <FacilitySelect
+                    multiple={true}
+                    name="facilities"
+                    selected={selectedFacility}
+                    setSelected={setFacility}
+                    errors={state.errors.facilities}
+                  />
+                )}
               </div>
 
               <div>
