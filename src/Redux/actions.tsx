--- conflicted
+++ resolved
@@ -125,19 +125,12 @@
     return fireRequest('readUser', [username], {});
 };
 
-<<<<<<< HEAD
-//Care Center
-export const createCenter = (form: object) => {
-    return fireRequest("createCenter", [], form)
-};
+// //Care Center
+// export const createCenter = (form: object) => {
+//     return fireRequest("createCenter", [], form)
+// };
 
 // Hospital Beds
 export const createCapacity = (form:object, urlParam: object) => {
     return fireRequest("createCapacity", [], form, urlParam)
 };
-=======
-// //Care Center
-// export const createCenter = (form: object) => {
-//     return fireRequest("createCenter", [], form)
-// };
->>>>>>> 82c0caf7
