--- conflicted
+++ resolved
@@ -92,15 +92,13 @@
     return fireRequest('currentUser');
 };
 
-<<<<<<< HEAD
+
 // Ambulance
 export const postAmbulance = (form: object) => {
     return fireRequest('createAmbulance', [], form);
 };
-=======
 
 // Facility
 export const createFacility = (form:object) => {
     return fireRequest("createFacility", [], form)
-}
->>>>>>> f2626726
+}