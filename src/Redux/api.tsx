export default {

    // Auth Endpoints

    login: {
        path: '/api/v1/auth/login/',
        method: 'POST',
    },

    signUp: {
        path: '/api/v1/auth/signup',
        method: 'POST'
    },

    token_refresh : {
        path: '/api/v1/auth/token/refresh',
        method: 'POST'
    },

    token_verify : {
        path: '/api/v1/auth/token/verify',
        method: 'POST'
    },


// User Endpoints
    currentUser: {
        path: '/api/v1/users/getcurrentuser',
    },

    userList: {
        path: '/api/v1/users',
    },
    readUser: {
        path: '/api/v1/users',
    },


    createUser: {
        path: '/api/v1/users/',
        method: 'POST'
    },

    updateUser: {
        path: '/api/v1/users',
        method: 'PUT'
    },

    partialUpdateUser: {
        path: '/api/v1/users',
        method: 'PATCH'
    },
    deleteUser: {
        path: '/api/v1/users',
        method: 'DELETE'
    },


    // Facility Endpoints

    listFacility: {
        path: '/api/v1/facility'
    },

    createFacility: {
        path: '/api/v1/facility/',
        method: 'POST'
    },

    getFacility: {
        path: '/api/v1/facility'
    },

    updateFacility: {
        path: '/api/v1/facility',
        method: 'PUT'
    },

    partialUpdateFacility: {
        path: '/api/v1/facility',
        method: 'PATCH'
    },

    deleteFacility: {
        path: '/api/v1/facility',
        method: 'DELETE'
    },

    // Ambulance
    
    createAmbulance: {
        path: '/api/v1/ambulance/',
        method: 'POST'
    },

<<<<<<< HEAD
    //Care Center
    createCenter: {
        path: "/api/v1/carecenter/",
        method: 'POST'
    },

    // Hospital Beds
    createCapacity: {
        path: "/facility/{facilityId}/capacity/",
        method: 'POST'
    }    
=======
    // //Care Center
    // createCenter: {
    //     path: "/api/v1/carecenter/",
    //     method: 'POST'
    // }
>>>>>>> 82c0caf7


}<|MERGE_RESOLUTION|>--- conflicted
+++ resolved
@@ -93,25 +93,16 @@
         method: 'POST'
     },
 
-<<<<<<< HEAD
-    //Care Center
-    createCenter: {
-        path: "/api/v1/carecenter/",
-        method: 'POST'
-    },
-
     // Hospital Beds
     createCapacity: {
         path: "/facility/{facilityId}/capacity/",
         method: 'POST'
     }    
-=======
     // //Care Center
     // createCenter: {
     //     path: "/api/v1/carecenter/",
     //     method: 'POST'
     // }
->>>>>>> 82c0caf7
 
 
 }