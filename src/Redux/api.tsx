export default {
<<<<<<< HEAD
  // Auth Endpoints
  login: {
    path: "/api/v1/auth/login/",
    method: "POST",
    noAuth: true,
  },

  token_refresh: {
    path: "/api/v1/auth/token/refresh",
    method: "POST",
  },

  token_verify: {
    path: "/api/v1/auth/token/verify",
    method: "POST",
  },

  resetPassword: {
    path: "/api/v1/password_reset/confirm/",
    method: "POST",
  },

  forgotPassword: {
    path: "/api/v1/password_reset/",
    method: "POST",
  },
  // User Endpoints
  currentUser: {
    path: "/api/v1/users/getcurrentuser",
  },

  userList: {
    path: "/api/v1/users",
  },

  createUser: {
    path: "/api/v1/users/",
    method: "POST",
    noAuth: true,
  },

  updateUser: {
    path: "/api/v1/users",
    method: "PUT",
  },

  partialUpdateUser: {
    path: "/api/v1/users",
    method: "PATCH",
  },

  deleteUser: {
    path: "/api/v1/users",
    method: "DELETE",
  },

  addUser: {
    path: "/api/v1/users/add_user/",
    method: "POST",
  },

  searchUser: {
    path: "/api/v1/users/search",
  },

  // Facility Endpoints

  listFacility: {
    path: "/api/v1/facility",
  },

  createFacility: {
    path: "/api/v1/facility/",
    method: "POST",
  },

  getFacility: {
    path: "/api/v1/facility",
  },

  updateFacility: {
    path: "/api/v1/facility",
    method: "PUT",
  },

  partialUpdateFacility: {
    path: "/api/v1/facility",
    method: "PATCH",
  },

  deleteFacility: {
    path: "/api/v1/facility",
    method: "DELETE",
  },

  getConsultationList: {
    path: "/api/v1/consultation/",
  },
  createConsultation: {
    path: "/api/v1/consultation/",
    method: "POST",
  },
  getConsultation: {
    path: "/api/v1/consultation",
  },
  updateConsultation: {
    path: "/api/v1/consultation",
    method: "PUT",
  },
  partialUpdateConsultation: {
    path: "/api/v1/consultation/{id}/",
    method: "PATCH",
  },
  deleteConsultation: {
    path: "/api/v1/consultation/{id}/",
    method: "DELETE",
  },
  createDailyRounds: {
    path: "/api/v1/consultation/{consultationId}/daily_rounds/",
    method: "POST",
  },
  updateDailyReport: {
    path: "/api/v1/consultation/{consultationId}/daily_rounds/{id}/",
    method: "PUT",
  },
  getDailyReports: {
    path: "/api/v1/consultation/{consultationId}/daily_rounds",
  },

  // Hospital Beds
  createCapacity: {
    path: "/api/v1/facility/{facilityId}/capacity/",
    method: "POST",
  },

  createDoctor: {
    path: "/api/v1/facility/{facilityId}/hospital_doctor/",
    method: "POST",
  },

  getCapacity: {
    path: "/api/v1/facility/{facilityId}/capacity",
  },

  getDoctor: {
    path: "/api/v1/facility/{facilityId}/hospital_doctor",
  },

  updateCapacity: {
    path: "/api/v1/facility/{facilityId}/capacity",
    method: "PUT",
  },

  updateDoctor: {
    path: "/api/v1/facility/{facilityId}/hospital_doctor",
    method: "PUT",
  },

  //Triage
  createTriage: {
    path: "/api/v1/facility/{facilityId}/patient_stats/",
    method: "POST",
  },
  getTriage: {
    path: "/api/v1/facility/{facilityId}/patient_stats",
  },

  // //Care Center
  // createCenter: {
  //     path: "/api/v1/carecenter/",
  //     method: 'POST'
  // }

  // Patient

  searchPatient: {
    path: "/api/v1/patient/search",
  },
  searchPatientFilter: {
    path: "/api/v1/patient_search",
  },
  patientList: {
    path: "/api/v1/patient",
  },
  addPatient: {
    path: "/api/v1/patient/",
    method: "POST",
  },
  getPatient: {
    path: "/api/v1/patient/{id}/",
  },
  updatePatient: {
    path: "/api/v1/patient/{id}/",
    method: "PUT",
  },
  patchPatient: {
    path: "/api/v1/patient/{id}/",
    method: "PATCH",
  },
  transferPatient: {
    path: "/api/v1/patient/{id}/transfer/",
    method: "POST",
  },
  sampleTestList: {
    path: "/api/v1/patient/{patientId}/test_sample/",
  },
  createSampleTest: {
    path: "/api/v1/patient/{patientId}/test_sample/",
    method: "POST",
  },
  sampleReport: {
    path: "/api/v1/patient/{id}/icmr_sample",
  },

  // States
  statesList: {
    path: "/api/v1/state/",
  },

  getState: {
    path: "/api/v1/state/{id}/",
  },

  // Districts

  getDistrict: {
    path: "/api/v1/district/{id}/",
  },
  getDistrictByState: {
    path: "/api/v1/state/{id}/districts/",
  },

  // Local Body
  getLocalBody: {
    path: "/api/v1/local_body/{id}/",
  },
  getLocalbodyByDistrict: {
    path: "/api/v1/district/{id}/local_bodies/",
  },

  // Sample Test
  getTestSampleList: {
    path: "/api/v1/test_sample",
  },
  getTestSample: {
    path: "/api/v1/test_sample",
    method: "POST",
  },
  patchSample: {
    path: "/api/v1/test_sample",
    method: "PATCH",
  },

  //inventory
  getItems: {
    path: "/api/v1/items/",
  },
  createInventory: {
    path: "/api/v1/facility/{facilityId}/inventory/",
    method: "POST",
  },
  getInventoryLog: {
    path: "/api/v1/facility",
  },
  setMinQuantity: {
    path: "/api/v1/facility/{facilityId}/min_quantity/",
    method: "POST",
  },
  getMinQuantity: {
    path: "/api/v1/facility",
    method: "GET",
  },
  updateMinQuantity: {
    path: "/api/v1/facility/{facilityId}/min_quantity/{inventoryId}",
    method: "PATCH",
  },
  getInventorySummary: {
    path: "/api/v1/facility",
    method: "GET",
  },
  getItemName: {
    path: "/api/v1/items",
    method: "GET",
  },
  discharge: {
    path: "/api/v1/patient/{external_id}/discharge_summary/",
    method: "POST",
  },
  dischargePatient: {
    path: "/api/v1/patient/{id}/discharge_patient/",
    method: "POST",
  },

  //Profile
  getUserDetails: {
    path: "/api/v1/users/",
    method: "GET",
  },
  updateUserDetails: {
    path: "/api/v1/users/",
    method: "PUT",
  }
};
=======
    // Auth Endpoints
    login: {
      path: "/api/v1/auth/login/",
      method: "POST",
      noAuth: true,
    },
  
    token_refresh: {
      path: "/api/v1/auth/token/refresh",
      method: "POST",
    },
  
    token_verify: {
      path: "/api/v1/auth/token/verify",
      method: "POST",
    },
  
    resetPassword: {
      path: "/api/v1/password_reset/confirm/",
      method: "POST",
    },
  
    forgotPassword: {
      path: "/api/v1/password_reset/",
      method: "POST",
    },
    // User Endpoints
    currentUser: {
      path: "/api/v1/users/getcurrentuser",
    },
  
    userList: {
      path: "/api/v1/users",
    },
  
    createUser: {
      path: "/api/v1/users/",
      method: "POST",
      noAuth: true,
    },
  
    updateUser: {
      path: "/api/v1/users",
      method: "PUT",
    },
  
    partialUpdateUser: {
      path: "/api/v1/users",
      method: "PATCH",
    },
  
    deleteUser: {
      path: "/api/v1/users",
      method: "DELETE",
    },
  
    addUser: {
      path: "/api/v1/users/add_user/",
      method: "POST",
    },
  
    searchUser: {
      path: "/api/v1/users/search",
    },
  
    // Facility Endpoints
  
    listFacility: {
      path: "/api/v1/facility",
    },
  
    createFacility: {
      path: "/api/v1/facility/",
      method: "POST",
    },
  
    getFacility: {
      path: "/api/v1/facility",
    },
  
    updateFacility: {
      path: "/api/v1/facility",
      method: "PUT",
    },
  
    partialUpdateFacility: {
      path: "/api/v1/facility",
      method: "PATCH",
    },
  
    deleteFacility: {
      path: "/api/v1/facility",
      method: "DELETE",
    },

    downloadFacility : {
      path : "/api/v1/facility/?csv",
      method : "GET",
    },

    downloadPatients : {
        path: "/api/v1/patient/?csv",
        method: 'GET'
    },
    getConsultationList: {
      path: "/api/v1/consultation/",
    },
    createConsultation: {
      path: "/api/v1/consultation/",
      method: "POST",
    },
    getConsultation: {
      path: "/api/v1/consultation",
    },
    updateConsultation: {
      path: "/api/v1/consultation",
      method: "PUT",
    },
    partialUpdateConsultation: {
      path: "/api/v1/consultation/{id}/",
      method: "PATCH",
    },
    deleteConsultation: {
      path: "/api/v1/consultation/{id}/",
      method: "DELETE",
    },
    createDailyRounds: {
      path: "/api/v1/consultation/{consultationId}/daily_rounds/",
      method: "POST",
    },
    updateDailyReport: {
      path: "/api/v1/consultation/{consultationId}/daily_rounds/{id}/",
      method: "PUT",
    },
    getDailyReports: {
      path: "/api/v1/consultation/{consultationId}/daily_rounds",
    },
  
    // Hospital Beds
    createCapacity: {
      path: "/api/v1/facility/{facilityId}/capacity/",
      method: "POST",
    },
  
    createDoctor: {
      path: "/api/v1/facility/{facilityId}/hospital_doctor/",
      method: "POST",
    },
  
    getCapacity: {
      path: "/api/v1/facility/{facilityId}/capacity",
    },
  
    getDoctor: {
      path: "/api/v1/facility/{facilityId}/hospital_doctor",
    },
  
    updateCapacity: {
      path: "/api/v1/facility/{facilityId}/capacity",
      method: "PUT",
    },
  
    updateDoctor: {
      path: "/api/v1/facility/{facilityId}/hospital_doctor",
      method: "PUT",
    },
  
    //Triage
    createTriage: {
      path: "/api/v1/facility/{facilityId}/patient_stats/",
      method: "POST",
    },
    getTriage: {
      path: "/api/v1/facility/{facilityId}/patient_stats",
    },
  
    // //Care Center
    // createCenter: {
    //     path: "/api/v1/carecenter/",
    //     method: 'POST'
    // }
  
    // Patient
  
    searchPatient: {
      path: "/api/v1/patient/search",
    },
    searchPatientFilter: {
      path: "/api/v1/patient_search",
    },
    patientList: {
      path: "/api/v1/patient",
    },
    addPatient: {
      path: "/api/v1/patient/",
      method: "POST",
    },
    getPatient: {
      path: "/api/v1/patient/{id}/",
    },
    updatePatient: {
      path: "/api/v1/patient/{id}/",
      method: "PUT",
    },
    patchPatient: {
      path: "/api/v1/patient/{id}/",
      method: "PATCH",
    },
    transferPatient: {
      path: "/api/v1/patient/{id}/transfer/",
      method: "POST",
    },
    sampleTestList: {
      path: "/api/v1/patient/{patientId}/test_sample/",
    },
    createSampleTest: {
      path: "/api/v1/patient/{patientId}/test_sample/",
      method: "POST",
    },
    sampleReport: {
      path: "/api/v1/patient/{id}/icmr_sample",
    },
  
    // States
    statesList: {
      path: "/api/v1/state/",
    },
  
    getState: {
      path: "/api/v1/state/{id}/",
    },
  
    // Districts
  
    getDistrict: {
      path: "/api/v1/district/{id}/",
    },
    getDistrictByState: {
      path: "/api/v1/state/{id}/districts/",
    },
  
    // Local Body
    getLocalBody: {
      path: "/api/v1/local_body/{id}/",
    },
    getLocalbodyByDistrict: {
      path: "/api/v1/district/{id}/local_bodies/",
    },
  
    // Sample Test
    getTestSampleList: {
      path: "/api/v1/test_sample",
    },
    getTestSample: {
      path: "/api/v1/test_sample",
      method: "POST",
    },
    patchSample: {
      path: "/api/v1/test_sample",
      method: "PATCH",
    },
  
    //inventory
    getItems: {
      path: "/api/v1/items/",
    },
    createInventory: {
      path: "/api/v1/facility/{facilityId}/inventory/",
      method: "POST",
    },
    getInventoryLog: {
      path: "/api/v1/facility",
    },
    setMinQuantity: {
      path: "/api/v1/facility/{facilityId}/min_quantity/",
      method: "POST",
    },
    getMinQuantity: {
      path: "/api/v1/facility",
      method: "GET",
    },
    updateMinQuantity: {
      path: "/api/v1/facility/{facilityId}/min_quantity/{inventoryId}",
      method: "PATCH",
    },
    getInventorySummary: {
      path: "/api/v1/facility",
      method: "GET",
    },
    getItemName: {
      path: "/api/v1/items",
      method: "GET",
    },
    discharge: {
      path: "/api/v1/patient/{external_id}/discharge_summary/",
      method: "POST",
    },
    dischargePatient: {
      path: "/api/v1/patient/{id}/discharge_patient/",
      method: "POST",
    },
  };
  
>>>>>>> 3e0518e5
<|MERGE_RESOLUTION|>--- conflicted
+++ resolved
@@ -1,5 +1,4 @@
 export default {
-<<<<<<< HEAD
   // Auth Endpoints
   login: {
     path: "/api/v1/auth/login/",
@@ -95,6 +94,15 @@
     method: "DELETE",
   },
 
+  downloadFacility: {
+    path: "/api/v1/facility/?csv",
+    method: "GET",
+  },
+
+  downloadPatients: {
+    path: "/api/v1/patient/?csv",
+    method: 'GET'
+  },
   getConsultationList: {
     path: "/api/v1/consultation/",
   },
@@ -292,7 +300,6 @@
     path: "/api/v1/patient/{id}/discharge_patient/",
     method: "POST",
   },
-
   //Profile
   getUserDetails: {
     path: "/api/v1/users/",
@@ -301,310 +308,5 @@
   updateUserDetails: {
     path: "/api/v1/users/",
     method: "PUT",
-  }
+  },
 };
-=======
-    // Auth Endpoints
-    login: {
-      path: "/api/v1/auth/login/",
-      method: "POST",
-      noAuth: true,
-    },
-  
-    token_refresh: {
-      path: "/api/v1/auth/token/refresh",
-      method: "POST",
-    },
-  
-    token_verify: {
-      path: "/api/v1/auth/token/verify",
-      method: "POST",
-    },
-  
-    resetPassword: {
-      path: "/api/v1/password_reset/confirm/",
-      method: "POST",
-    },
-  
-    forgotPassword: {
-      path: "/api/v1/password_reset/",
-      method: "POST",
-    },
-    // User Endpoints
-    currentUser: {
-      path: "/api/v1/users/getcurrentuser",
-    },
-  
-    userList: {
-      path: "/api/v1/users",
-    },
-  
-    createUser: {
-      path: "/api/v1/users/",
-      method: "POST",
-      noAuth: true,
-    },
-  
-    updateUser: {
-      path: "/api/v1/users",
-      method: "PUT",
-    },
-  
-    partialUpdateUser: {
-      path: "/api/v1/users",
-      method: "PATCH",
-    },
-  
-    deleteUser: {
-      path: "/api/v1/users",
-      method: "DELETE",
-    },
-  
-    addUser: {
-      path: "/api/v1/users/add_user/",
-      method: "POST",
-    },
-  
-    searchUser: {
-      path: "/api/v1/users/search",
-    },
-  
-    // Facility Endpoints
-  
-    listFacility: {
-      path: "/api/v1/facility",
-    },
-  
-    createFacility: {
-      path: "/api/v1/facility/",
-      method: "POST",
-    },
-  
-    getFacility: {
-      path: "/api/v1/facility",
-    },
-  
-    updateFacility: {
-      path: "/api/v1/facility",
-      method: "PUT",
-    },
-  
-    partialUpdateFacility: {
-      path: "/api/v1/facility",
-      method: "PATCH",
-    },
-  
-    deleteFacility: {
-      path: "/api/v1/facility",
-      method: "DELETE",
-    },
-
-    downloadFacility : {
-      path : "/api/v1/facility/?csv",
-      method : "GET",
-    },
-
-    downloadPatients : {
-        path: "/api/v1/patient/?csv",
-        method: 'GET'
-    },
-    getConsultationList: {
-      path: "/api/v1/consultation/",
-    },
-    createConsultation: {
-      path: "/api/v1/consultation/",
-      method: "POST",
-    },
-    getConsultation: {
-      path: "/api/v1/consultation",
-    },
-    updateConsultation: {
-      path: "/api/v1/consultation",
-      method: "PUT",
-    },
-    partialUpdateConsultation: {
-      path: "/api/v1/consultation/{id}/",
-      method: "PATCH",
-    },
-    deleteConsultation: {
-      path: "/api/v1/consultation/{id}/",
-      method: "DELETE",
-    },
-    createDailyRounds: {
-      path: "/api/v1/consultation/{consultationId}/daily_rounds/",
-      method: "POST",
-    },
-    updateDailyReport: {
-      path: "/api/v1/consultation/{consultationId}/daily_rounds/{id}/",
-      method: "PUT",
-    },
-    getDailyReports: {
-      path: "/api/v1/consultation/{consultationId}/daily_rounds",
-    },
-  
-    // Hospital Beds
-    createCapacity: {
-      path: "/api/v1/facility/{facilityId}/capacity/",
-      method: "POST",
-    },
-  
-    createDoctor: {
-      path: "/api/v1/facility/{facilityId}/hospital_doctor/",
-      method: "POST",
-    },
-  
-    getCapacity: {
-      path: "/api/v1/facility/{facilityId}/capacity",
-    },
-  
-    getDoctor: {
-      path: "/api/v1/facility/{facilityId}/hospital_doctor",
-    },
-  
-    updateCapacity: {
-      path: "/api/v1/facility/{facilityId}/capacity",
-      method: "PUT",
-    },
-  
-    updateDoctor: {
-      path: "/api/v1/facility/{facilityId}/hospital_doctor",
-      method: "PUT",
-    },
-  
-    //Triage
-    createTriage: {
-      path: "/api/v1/facility/{facilityId}/patient_stats/",
-      method: "POST",
-    },
-    getTriage: {
-      path: "/api/v1/facility/{facilityId}/patient_stats",
-    },
-  
-    // //Care Center
-    // createCenter: {
-    //     path: "/api/v1/carecenter/",
-    //     method: 'POST'
-    // }
-  
-    // Patient
-  
-    searchPatient: {
-      path: "/api/v1/patient/search",
-    },
-    searchPatientFilter: {
-      path: "/api/v1/patient_search",
-    },
-    patientList: {
-      path: "/api/v1/patient",
-    },
-    addPatient: {
-      path: "/api/v1/patient/",
-      method: "POST",
-    },
-    getPatient: {
-      path: "/api/v1/patient/{id}/",
-    },
-    updatePatient: {
-      path: "/api/v1/patient/{id}/",
-      method: "PUT",
-    },
-    patchPatient: {
-      path: "/api/v1/patient/{id}/",
-      method: "PATCH",
-    },
-    transferPatient: {
-      path: "/api/v1/patient/{id}/transfer/",
-      method: "POST",
-    },
-    sampleTestList: {
-      path: "/api/v1/patient/{patientId}/test_sample/",
-    },
-    createSampleTest: {
-      path: "/api/v1/patient/{patientId}/test_sample/",
-      method: "POST",
-    },
-    sampleReport: {
-      path: "/api/v1/patient/{id}/icmr_sample",
-    },
-  
-    // States
-    statesList: {
-      path: "/api/v1/state/",
-    },
-  
-    getState: {
-      path: "/api/v1/state/{id}/",
-    },
-  
-    // Districts
-  
-    getDistrict: {
-      path: "/api/v1/district/{id}/",
-    },
-    getDistrictByState: {
-      path: "/api/v1/state/{id}/districts/",
-    },
-  
-    // Local Body
-    getLocalBody: {
-      path: "/api/v1/local_body/{id}/",
-    },
-    getLocalbodyByDistrict: {
-      path: "/api/v1/district/{id}/local_bodies/",
-    },
-  
-    // Sample Test
-    getTestSampleList: {
-      path: "/api/v1/test_sample",
-    },
-    getTestSample: {
-      path: "/api/v1/test_sample",
-      method: "POST",
-    },
-    patchSample: {
-      path: "/api/v1/test_sample",
-      method: "PATCH",
-    },
-  
-    //inventory
-    getItems: {
-      path: "/api/v1/items/",
-    },
-    createInventory: {
-      path: "/api/v1/facility/{facilityId}/inventory/",
-      method: "POST",
-    },
-    getInventoryLog: {
-      path: "/api/v1/facility",
-    },
-    setMinQuantity: {
-      path: "/api/v1/facility/{facilityId}/min_quantity/",
-      method: "POST",
-    },
-    getMinQuantity: {
-      path: "/api/v1/facility",
-      method: "GET",
-    },
-    updateMinQuantity: {
-      path: "/api/v1/facility/{facilityId}/min_quantity/{inventoryId}",
-      method: "PATCH",
-    },
-    getInventorySummary: {
-      path: "/api/v1/facility",
-      method: "GET",
-    },
-    getItemName: {
-      path: "/api/v1/items",
-      method: "GET",
-    },
-    discharge: {
-      path: "/api/v1/patient/{external_id}/discharge_summary/",
-      method: "POST",
-    },
-    dischargePatient: {
-      path: "/api/v1/patient/{id}/discharge_patient/",
-      method: "POST",
-    },
-  };
-  
->>>>>>> 3e0518e5
