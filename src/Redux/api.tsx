export default {
  // Auth Endpoints
  login: {
    path: "/api/v1/auth/login/",
    method: "POST",
    noAuth: true,
  },

  token_refresh: {
    path: "/api/v1/auth/token/refresh",
    method: "POST",
  },

  token_verify: {
    path: "/api/v1/auth/token/verify",
    method: "POST",
  },

  resetPassword: {
    path: "/api/v1/password_reset/confirm/",
    method: "POST",
  },

  forgotPassword: {
    path: "/api/v1/password_reset/",
    method: "POST",
  },
  // User Endpoints
  currentUser: {
    path: "/api/v1/users/getcurrentuser/",
  },

  userList: {
    path: "/api/v1/users/",
  },

  userListFacility: {
    path: "/api/v1/users/{username}/get_facilities/",
  },

  addUserFacility: {
    path: "/api/v1/users/{username}/add_facility/",
    method: "PUT",
  },

  deleteUserFacility: {
    path: "/api/v1/users/{username}/delete_facility/",
    method: "DELETE",
  },

  createUser: {
    path: "/api/v1/users/",
    method: "POST",
    noAuth: true,
  },

  updateUser: {
    path: "/api/v1/users",
    method: "PUT",
  },

  partialUpdateUser: {
    path: "/api/v1/users",
    method: "PATCH",
  },

  deleteUser: {
    path: "/api/v1/users",
    method: "DELETE",
  },

  addUser: {
    path: "/api/v1/users/add_user/",
    method: "POST",
  },

  searchUser: {
    path: "/api/v1/users/",
  },

  getOnlineDoctors: {
    path: "/api/v1/users/?user_type=Doctor&ordering=-last_login",
  },

  // Facility Endpoints

  listFacility: {
    path: "/api/v1/facility/",
  },

  createFacility: {
    path: "/api/v1/facility/",
    method: "POST",
  },

  getFacility: {
    path: "/api/v1/facility/{id}/",
  },

  updateFacility: {
    path: "/api/v1/facility",
    method: "PUT",
  },

  partialUpdateFacility: {
    path: "/api/v1/facility",
    method: "PATCH",
  },

  getAllFacilitiesList: {
    path: "/api/v1/getallfacilities",
  },

  getFacilityUsers: {
    path: "/api/v1/facility/{facility_id}/get_users/",
  },

  // Download Api
  deleteFacility: {
    path: "/api/v1/facility",
    method: "DELETE",
  },

  downloadFacility: {
    path: "/api/v1/facility/?csv",
    method: "GET",
  },
  downloadFacilityCapacity: {
    path: "/api/v1/facility/?csv&capacity",
    method: "GET",
  },
  downloadFacilityDoctors: {
    path: "/api/v1/facility/?csv&doctors",
    method: "GET",
  },

  downloadFacilityTriage: {
    path: "/api/v1/facility/?csv&triage",
    method: "GET",
  },

  downloadPatients: {
    path: "/api/v1/patient/?csv",
    method: "GET",
  },
  getConsultationList: {
    path: "/api/v1/consultation/",
  },
  createConsultation: {
    path: "/api/v1/consultation/",
    method: "POST",
  },
  getConsultation: {
    path: "/api/v1/consultation/{id}/",
  },
  updateConsultation: {
    path: "/api/v1/consultation",
    method: "PUT",
  },
  partialUpdateConsultation: {
    path: "/api/v1/consultation/{id}/",
    method: "PATCH",
  },
  deleteConsultation: {
    path: "/api/v1/consultation/{id}/",
    method: "DELETE",
  },
  createDailyRounds: {
    path: "/api/v1/consultation/{consultationId}/daily_rounds/",
    method: "POST",
  },
  updateDailyReport: {
    path: "/api/v1/consultation/{consultationId}/daily_rounds/{id}/",
    method: "PUT",
  },
  getDailyReports: {
    path: "/api/v1/consultation/{consultationId}/daily_rounds/",
  },

  getDailyReport: {
    path: "/api/v1/consultation/{consultationId}/daily_rounds/{id}/",
  },

  // Hospital Beds
  createCapacity: {
    path: "/api/v1/facility/{facilityId}/capacity/",
    method: "POST",
  },

  createDoctor: {
    path: "/api/v1/facility/{facilityId}/hospital_doctor/",
    method: "POST",
  },

  getCapacity: {
    path: "/api/v1/facility/{facilityId}/capacity/",
  },

  getCapacityBed: {
    path: "/api/v1/facility/{facilityId}/capacity/{bed_id}/",
  },

  listDoctor: {
    path: "/api/v1/facility/{facilityId}/hospital_doctor/",
  },
  getDoctor: {
    path: "/api/v1/facility/{facilityId}/hospital_doctor/{id}/",
  },

  updateCapacity: {
    path: "/api/v1/facility/{facilityId}/capacity",
    method: "PUT",
  },

  updateDoctor: {
    path: "/api/v1/facility/{facilityId}/hospital_doctor",
    method: "PUT",
  },

  //Triage
  createTriage: {
    path: "/api/v1/facility/{facilityId}/patient_stats/",
    method: "POST",
  },
  getTriage: {
    path: "/api/v1/facility/{facilityId}/patient_stats/",
  },

  getTriageDetails: {
    path: "/api/v1/facility/{facilityId}/patient_stats/{id}/",
  },

  // //Care Center
  // createCenter: {
  //     path: "/api/v1/carecenter/",
  //     method: 'POST'
  // }

  // Patient

  searchPatient: {
    path: "/api/v1/patient/search",
  },
  patientList: {
    path: "/api/v1/patient/",
  },
  addPatient: {
    path: "/api/v1/patient/",
    method: "POST",
  },
  getPatient: {
    path: "/api/v1/patient/{id}/",
  },
  updatePatient: {
    path: "/api/v1/patient/{id}/",
    method: "PUT",
  },
  patchPatient: {
    path: "/api/v1/patient/{id}/",
    method: "PATCH",
  },
  transferPatient: {
    path: "/api/v1/patient/{id}/transfer/",
    method: "POST",
  },
  sampleTestList: {
    path: "/api/v1/patient/{patientId}/test_sample/",
  },
  createSampleTest: {
    path: "/api/v1/patient/{patientId}/test_sample/",
    method: "POST",
  },
  sampleReport: {
    path: "/api/v1/patient/{id}/test_sample/{sampleId}/icmr_sample",
  },

  // External Results
  externalResultList: {
    path: "/api/v1/external_result/",
  },
  externalResult: {
    path: "/api/v1/external_result/{id}/",
  },
  externalResultUploadCsv: {
    path: "/api/v1/external_result/bulk_upsert/",
    method: "POST",
  },

  deleteExternalResult: {
    path: "/api/v1/external_result",
    method: "DELETE",
  },

  // States
  statesList: {
    path: "/api/v1/state/",
  },

  getState: {
    path: "/api/v1/state/{id}/",
  },

  // Districts

  getDistrict: {
    path: "/api/v1/district/{id}/",
  },
  getDistrictByState: {
    path: "/api/v1/state/{id}/districts/",
  },
  getAllLocalBodyByDistrict: {
    path: "/api/v1/district/{id}/get_all_local_body/",
  },
  getLocalbodyByDistrict: {
    path: "/api/v1/district/{id}/local_bodies/",
  },

  // Local Body
  getLocalBody: {
    path: "/api/v1/local_body/{id}/",
  },
  getAllLocalBody: {
    path: "/api/v1/local_body/"
  },

  // ward
  getWard: {
    path: "/api/v1/ward/{id}/",
  },
  getWards: {
    path: "/api/v1/ward/",
  },
  getWardByLocalBody: {
    path: "/api/v1/ward/?local_body={id}",
  },

  // Sample Test
  getTestSampleList: {
    path: "/api/v1/test_sample/",
  },
  getTestSample: {
    path: "/api/v1/test_sample",
    method: "POST",
  },
  patchSample: {
    path: "/api/v1/test_sample",
    method: "PATCH",
  },

  //inventory
  getItems: {
    path: "/api/v1/items/",
  },
  createInventory: {
    path: "/api/v1/facility/{facilityId}/inventory/",
    method: "POST",
  },
  getInventoryLog: {
    path: "/api/v1/facility",
  },
  setMinQuantity: {
    path: "/api/v1/facility/{facilityId}/min_quantity/",
    method: "POST",
  },
  getMinQuantity: {
    path: "/api/v1/facility",
    method: "GET",
  },
  updateMinQuantity: {
    path: "/api/v1/facility/{facilityId}/min_quantity/{inventoryId}",
    method: "PATCH",
  },
  getInventorySummary: {
    path: "/api/v1/facility",
    method: "GET",
  },
  getItemName: {
    path: "/api/v1/items",
    method: "GET",
  },
  discharge: {
    path: "/api/v1/patient/{external_id}/discharge_summary/",
    method: "POST",
  },
  dischargePatient: {
    path: "/api/v1/patient/{id}/discharge_patient/",
    method: "POST",
  },
  //Profile
  getUserDetails: {
    path: "/api/v1/users/{username}/",
    method: "GET",
  },
  updateUserDetails: {
    path: "/api/v1/users",
    method: "PUT",
  },

  //Shift
  createShift: {
    path: "/api/v1/shift/",
    method: "POST",
  },
  updateShift: {
    path: "/api/v1/shift",
    method: "PUT",
  },
  deleteShiftRecord: {
    path: "/api/v1/shift",
    method: "DELETE",
  },
  listShiftRequests: {
    path: "/api/v1/shift/",
    method: "GET",
  },
  getShiftDetails: {
    path: "/api/v1/shift/{id}/",
  },
  completeTransfer: {
    path: "/api/v1/shift/{externalId}/transfer/",
    method: "POST",
  },
  downloadShiftRequests: {
    path: "/api/v1/shift/",
    method: "GET",
  },

  // Notifications List
  getNotifications: {
    path: "/api/v1/notification/",
  },

  // FileUpload Create
  createUpload: {
    path: "/api/v1/files/",
    method: "POST",
  },
  viewUpload: {
    path: "/api/v1/files/",
    method: "GET",
  },
  retrieveUpload: {
    path: "/api/v1/files/{fileId}/",
    method: "GET",
  },

  // Investigation
  listInvestigations: {
    path: "/api/v1/investigation/",
    method: "GET",
  },
  listInvestigationGroups: {
    path: "/api/v1/investigation/group",
    method: "GET",
  },
  createInvestigation: {
    path: "/api/v1/consultation/{consultation_external_id}/investigation/",
    method: "POST",
  },
  getInvestigationSessions: {
    path: "/api/v1/consultation/{consultation_external_id}/investigation/get_sessions/",
    method: "GET",
  },
  getInvestigation: {
    path: "/api/v1/consultation/{consultation_external_id}/investigation/",
    method: "GET",
  },
  getPatientInvestigation: {
    path: "/api/v1/patient/{patient_external_id}/investigation/",
    method: "GET",
  },
<<<<<<< HEAD
  // Resource
  createResource: {
    path: "/api/v1/resource/",
    method: "POST",
  },
  updateResource: {
    path: "/api/v1/resource",
    method: "PUT",
  },
  deleteResourceRecord: {
    path: "/api/v1/resource",
    method: "DELETE",
  },
  listResourceRequests: {
    path: "/api/v1/resource/",
    method: "GET",
  },
  getResourceDetails: {
    path: "/api/v1/resource/{id}/",
  },
  downloadResourceRequests: {
    path: "/api/v1/resource/",
    method: "GET",
  },
};
=======
  editInvestigation: {
    path: "/api/v1/consultation/{consultation_external_id}/investigation/batchUpdate/",
    method: "PUT",
  },
};
>>>>>>> 33c046dd
<|MERGE_RESOLUTION|>--- conflicted
+++ resolved
@@ -469,7 +469,11 @@
     path: "/api/v1/patient/{patient_external_id}/investigation/",
     method: "GET",
   },
-<<<<<<< HEAD
+   editInvestigation: {
+    path: "/api/v1/consultation/{consultation_external_id}/investigation/batchUpdate/",
+    method: "PUT",
+  },
+  
   // Resource
   createResource: {
     path: "/api/v1/resource/",
@@ -495,10 +499,3 @@
     method: "GET",
   },
 };
-=======
-  editInvestigation: {
-    path: "/api/v1/consultation/{consultation_external_id}/investigation/batchUpdate/",
-    method: "PUT",
-  },
-};
->>>>>>> 33c046dd
