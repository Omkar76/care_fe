export default {
  // Auth Endpoints
  login: {
    path: "/api/v1/auth/login/",
    method: "POST",
    noAuth: true,
  },

  token_refresh: {
    path: "/api/v1/auth/token/refresh",
    method: "POST",
  },

  token_verify: {
    path: "/api/v1/auth/token/verify",
    method: "POST",
  },

  resetPassword: {
    path: "/api/v1/password_reset/confirm/",
    method: "POST",
  },

  forgotPassword: {
    path: "/api/v1/password_reset/",
    method: "POST",
  },
  // User Endpoints
  currentUser: {
    path: "/api/v1/users/getcurrentuser",
  },

  userList: {
    path: "/api/v1/users",
  },

  createUser: {
    path: "/api/v1/users/",
    method: "POST",
    noAuth: true,
  },

  updateUser: {
    path: "/api/v1/users",
    method: "PUT",
  },

  partialUpdateUser: {
    path: "/api/v1/users",
    method: "PATCH",
  },

  deleteUser: {
    path: "/api/v1/users",
    method: "DELETE",
  },

  addUser: {
    path: "/api/v1/users/add_user/",
    method: "POST",
  },

  searchUser: {
    path: "/api/v1/users/search",
  },

  // Facility Endpoints

  listFacility: {
    path: "/api/v1/facility",
  },

  createFacility: {
    path: "/api/v1/facility/",
    method: "POST",
  },

  getFacility: {
    path: "/api/v1/facility",
  },

  updateFacility: {
    path: "/api/v1/facility",
    method: "PUT",
  },

  partialUpdateFacility: {
    path: "/api/v1/facility",
    method: "PATCH",
  },

  getAllFacilitiesList: {
    path: "/api/v1/getallfacilities",
  },

  // Download Api
  deleteFacility: {
    path: "/api/v1/facility",
    method: "DELETE",
  },

  downloadFacility: {
    path: "/api/v1/facility/?csv",
    method: "GET",
  },
  downloadFacilityCapacity: {
    path: "/api/v1/facility/?csv&capacity",
    method: "GET",
  },
  downloadFacilityDoctors: {
    path: "/api/v1/facility/?csv&doctors",
    method: "GET",
  },

  downloadFacilityTriage: {
    path: "/api/v1/facility/?csv&triage",
    method: "GET",
  },

  downloadPatients: {
    path: "/api/v1/patient/?csv",
    method: "GET",
  },
  getConsultationList: {
    path: "/api/v1/consultation/",
  },
  createConsultation: {
    path: "/api/v1/consultation/",
    method: "POST",
  },
  getConsultation: {
    path: "/api/v1/consultation",
  },
  updateConsultation: {
    path: "/api/v1/consultation",
    method: "PUT",
  },
  partialUpdateConsultation: {
    path: "/api/v1/consultation/{id}/",
    method: "PATCH",
  },
  deleteConsultation: {
    path: "/api/v1/consultation/{id}/",
    method: "DELETE",
  },
  createDailyRounds: {
    path: "/api/v1/consultation/{consultationId}/daily_rounds/",
    method: "POST",
  },
  updateDailyReport: {
    path: "/api/v1/consultation/{consultationId}/daily_rounds/{id}/",
    method: "PUT",
  },
  getDailyReports: {
    path: "/api/v1/consultation/{consultationId}/daily_rounds",
  },

  // Hospital Beds
  createCapacity: {
    path: "/api/v1/facility/{facilityId}/capacity/",
    method: "POST",
  },

  createDoctor: {
    path: "/api/v1/facility/{facilityId}/hospital_doctor/",
    method: "POST",
  },

  getCapacity: {
    path: "/api/v1/facility/{facilityId}/capacity",
  },

  getDoctor: {
    path: "/api/v1/facility/{facilityId}/hospital_doctor",
  },

  updateCapacity: {
    path: "/api/v1/facility/{facilityId}/capacity",
    method: "PUT",
  },

  updateDoctor: {
    path: "/api/v1/facility/{facilityId}/hospital_doctor",
    method: "PUT",
  },

  //Triage
  createTriage: {
    path: "/api/v1/facility/{facilityId}/patient_stats/",
    method: "POST",
  },
  getTriage: {
    path: "/api/v1/facility/{facilityId}/patient_stats",
  },

  // //Care Center
  // createCenter: {
  //     path: "/api/v1/carecenter/",
  //     method: 'POST'
  // }

  // Patient

  searchPatient: {
    path: "/api/v1/patient/search",
  },
  patientList: {
    path: "/api/v1/patient",
  },
  addPatient: {
    path: "/api/v1/patient/",
    method: "POST",
  },
  getPatient: {
    path: "/api/v1/patient/{id}/",
  },
  updatePatient: {
    path: "/api/v1/patient/{id}/",
    method: "PUT",
  },
  patchPatient: {
    path: "/api/v1/patient/{id}/",
    method: "PATCH",
  },
  transferPatient: {
    path: "/api/v1/patient/{id}/transfer/",
    method: "POST",
  },
  sampleTestList: {
    path: "/api/v1/patient/{patientId}/test_sample/",
  },
  createSampleTest: {
    path: "/api/v1/patient/{patientId}/test_sample/",
    method: "POST",
  },
  sampleReport: {
    path: "/api/v1/patient/{id}/test_sample/{sampleId}/icmr_sample",
  },

  // States
  statesList: {
    path: "/api/v1/state/",
  },

  getState: {
    path: "/api/v1/state/{id}/",
  },

  // Districts

  getDistrict: {
    path: "/api/v1/district/{id}/",
  },
  getDistrictByState: {
    path: "/api/v1/state/{id}/districts/",
  },

  // Local Body
  getLocalBody: {
    path: "/api/v1/local_body/{id}/",
  },
  getLocalbodyByDistrict: {
    path: "/api/v1/district/{id}/local_bodies/",
  },
  
  // ward
  getWard: {
    path: "/api/v1/ward/{id}/",
  },
  getWardByLocalBody: {
    path: "/api/v1/ward/?local_body={id}",
  },

  // Sample Test
  getTestSampleList: {
    path: "/api/v1/test_sample",
  },
  getTestSample: {
    path: "/api/v1/test_sample",
    method: "POST",
  },
  patchSample: {
    path: "/api/v1/test_sample",
    method: "PATCH",
  },

  //inventory
  getItems: {
    path: "/api/v1/items/",
  },
  createInventory: {
    path: "/api/v1/facility/{facilityId}/inventory/",
    method: "POST",
  },
  getInventoryLog: {
    path: "/api/v1/facility",
  },
  setMinQuantity: {
    path: "/api/v1/facility/{facilityId}/min_quantity/",
    method: "POST",
  },
  getMinQuantity: {
    path: "/api/v1/facility",
    method: "GET",
  },
  updateMinQuantity: {
    path: "/api/v1/facility/{facilityId}/min_quantity/{inventoryId}",
    method: "PATCH",
  },
  getInventorySummary: {
    path: "/api/v1/facility",
    method: "GET",
  },
  getItemName: {
    path: "/api/v1/items",
    method: "GET",
  },
  discharge: {
    path: "/api/v1/patient/{external_id}/discharge_summary/",
    method: "POST",
  },
  dischargePatient: {
    path: "/api/v1/patient/{id}/discharge_patient/",
    method: "POST",
  },
  //Profile
  getUserDetails: {
    path: "/api/v1/users",
    method: "GET",
  },
  updateUserDetails: {
    path: "/api/v1/users",
    method: "PUT",
  },
  //Shift
  createShift: {
    path: "/api/v1/shift/",
    method: "POST",
  },
  updateShift: {
    path: "/api/v1/shift",
    method: "PUT",
  },
  deleteShiftRecord: {
    path: "/api/v1/shift",
    method: "DELETE",
  },
  getShiftRequests: {
    path: "/api/v1/shift",
    method: "GET",
  },
  getShiftDetails: {
    path: "/api/v1/shift",
    method: "GET",
  },
  completeTransfer: {
    path: "/api/v1/shift/{externalId}/transfer/",
    method: "POST",
  },
  downloadShiftRequests: {
    path: "/api/v1/shift/",
    method: "GET",
<<<<<<< HEAD
  },
=======
  }
>>>>>>> 6346ac22
};<|MERGE_RESOLUTION|>--- conflicted
+++ resolved
@@ -262,7 +262,7 @@
   getLocalbodyByDistrict: {
     path: "/api/v1/district/{id}/local_bodies/",
   },
-  
+
   // ward
   getWard: {
     path: "/api/v1/ward/{id}/",
@@ -360,9 +360,5 @@
   downloadShiftRequests: {
     path: "/api/v1/shift/",
     method: "GET",
-<<<<<<< HEAD
-  },
-=======
-  }
->>>>>>> 6346ac22
+  },
 };