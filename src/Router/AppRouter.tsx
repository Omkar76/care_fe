--- conflicted
+++ resolved
@@ -6,12 +6,10 @@
 
 const routes = {
     '/': () => <PrivateDashboard/>,
-<<<<<<< HEAD
     '/privatedashboard': () => <PrivateDashboard/>
-=======
     '/privatedashboard': () => <PrivateDashboard/>,
     '/facility/create': () => <FacilityCreate/>,
->>>>>>> f2626726
+
 };
 
 const AppRouter = () => {
