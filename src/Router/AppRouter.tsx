--- conflicted
+++ resolved
@@ -6,11 +6,8 @@
 import { HospitalOnboarding } from '../Components/Facility/HospitalOnboarding';
 import {Analytics} from "../Components/Dashboard/Analytics";
 import {Stats} from "../Components/Dashboard/Stats";
-<<<<<<< HEAD
 import {PatientRegister} from "../Components/Patient/PatientRegister";
-=======
 import ManageUsers from "../Components/Users/ManageUsers";
->>>>>>> 32671ec5
 
 const routes = {
     '/': () => <PrivateDashboard/>,
@@ -18,11 +15,8 @@
     '/analytics': () => <Analytics/>,
     '/facilities': () => <HospitalOnboarding />,
     '/stats' : () => <Stats/>,
-<<<<<<< HEAD
     '/patient/register':()=> <PatientRegister />,
-=======
     '/users': () => <ManageUsers/>,
->>>>>>> 32671ec5
     '/facilities/create': () => <FacilityCreate/>,
 };
 
