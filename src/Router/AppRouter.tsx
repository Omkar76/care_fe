import { useRedirect, useRoutes, navigate, usePath } from "raviger";
import React, { useState, useEffect } from "react";
import { useSelector } from "react-redux";
import { BedCapacityForm } from "../Components/Facility/BedCapacityForm";
import { ConsultationDetails } from "../Components/Facility/ConsultationDetails";
import { ConsultationForm } from "../Components/Facility/ConsultationForm";
import { DoctorCapacityForm } from "../Components/Facility/DoctorCapacityForm";
import { FacilityCreate } from "../Components/Facility/FacilityCreate";
import { FacilityHome } from "../Components/Facility/FacilityHome";
import { HospitalList } from "../Components/Facility/HospitalList";
import { TriageForm } from "../Components/Facility/TriageForm";
import { DailyRoundListDetails } from "../Components/Patient/DailyRoundListDetails";
import { DailyRounds } from "../Components/Patient/DailyRounds";
import { PatientManager } from "../Components/Patient/ManagePatients";
import { PatientHome } from "../Components/Patient/PatientHome";
import { PatientRegister } from "../Components/Patient/PatientRegister";
import { SampleDetails } from "../Components/Patient/SampleDetails";
import SampleReport from "../Components/Patient/SamplePreview";
import { SampleTest } from "../Components/Patient/SampleTest";
import SampleViewAdmin from "../Components/Patient/SampleViewAdmin";
import ManageUsers from "../Components/Users/ManageUsers";
import { UserAdd } from "../Components/Users/UserAdd";
import InventoryList from "../Components/Facility/InventoryList";
import InventoryLog from "../Components/Facility/InventoryLog";
import { AddInventoryForm } from "../Components/Facility/AddInventoryForm";
import { SetInventoryForm } from "../Components/Facility/SetInventoryForm";
import MinQuantityList from "../Components/Facility/MinQuantityList";
import { UpdateMinQuantity } from "../Components/Facility/UpdateMinQuantity";
import { ShiftCreate } from "../Components/Patient/ShiftCreate";
import UserProfile from "../Components/Users/UserProfile";
import ShiftBoardView from "../Components/Shifting/BoardView";
import ShiftListView from "../Components/Shifting/ListView";
import ShiftDetails from "../Components/Shifting/ShiftDetails";
import { ShiftDetailsUpdate } from "../Components/Shifting/ShiftDetailsUpdate";
import ResourceCreate from "../Components/Resource/ResourceCreate";
import ResourceBoardView from "../Components/Resource/ResourceBoardView";
import ResourceListView from "../Components/Resource/ListView";
import ResourceDetails from "../Components/Resource/ResourceDetails";
import { ResourceDetailsUpdate } from "../Components/Resource/ResourceDetailsUpdate";
import ResultList from "../Components/ExternalResult/ResultList";
import ResultItem from "../Components/ExternalResult/ResultItem";
import ExternalResultUpload from "../Components/ExternalResult/ExternalResultUpload";
import NotificationsList from "../Components/Notifications/NotificationsList";
import { FileUpload } from "../Components/Patient/FileUpload";
import Investigation from "../Components/Facility/Investigations";
import ViewInvestigations from "../Components/Facility/Investigations/ViewInvestigations";
import ShowInvestigation from "../Components/Facility/Investigations/ShowInvestigation";
import InvestigationReports from "../Components/Facility/Investigations/Reports";
import { withTranslation } from "react-i18next";
import DeathReport from "../Components/DeathReport/DeathReport";

const get = require("lodash.get");
const img = "https://cdn.coronasafe.network/light-logo.svg";
const logoBlack = "https://cdn.coronasafe.network/black-logo.svg";

const routes = {
  "/": () => <HospitalList />,
  "/users": () => <ManageUsers />,
  "/user/add": () => <UserAdd />,
  "/user/profile": () => <UserProfile />,
  "/patients": () => <PatientManager />,
  "/patient/:id": ({ id }: any) => <PatientHome id={id} />,
  "/patient/:id/investigation_reports": ({ id }: any) => (
    <InvestigationReports id={id} />
  ),
  "/sample": () => <SampleViewAdmin />,
  "/sample/:id": ({ id }: any) => <SampleDetails id={id} />,
  "/patient/:patientId/test_sample/:sampleId/icmr_sample": ({
    patientId,
    sampleId,
  }: any) => <SampleReport id={patientId} sampleId={sampleId} />,
  "/facility": () => <HospitalList />,
  "/facility/create": () => <FacilityCreate />,
  "/facility/:facilityId/update": ({ facilityId }: any) => (
    <FacilityCreate facilityId={facilityId} />
  ),
  "/facility/:facilityId": ({ facilityId }: any) => (
    <FacilityHome facilityId={facilityId} />
  ),
  "/facility/:facilityId/resource/new": ({ facilityId }: any) => (
    <ResourceCreate facilityId={facilityId} />
  ),
  "/facility/:facilityId/triage": ({ facilityId }: any) => (
    <TriageForm facilityId={facilityId} />
  ),
  "/facility/:facilityId/bed": ({ facilityId }: any) => (
    <BedCapacityForm facilityId={facilityId} />
  ),
  "/facility/:facilityId/doctor": ({ facilityId }: any) => (
    <DoctorCapacityForm facilityId={facilityId} />
  ),
  "/facility/:facilityId/patients": ({ facilityId }: any) => (
    <PatientManager facilityId={facilityId} />
  ),
  "/facility/:facilityId/patient": ({ facilityId }: any) => (
    <PatientRegister facilityId={facilityId} />
  ),
  "/facility/:facilityId/patient/:id": ({ facilityId, id }: any) => (
    <PatientHome facilityId={facilityId} id={id} />
  ),
  "/facility/:facilityId/patient/:id/update": ({ facilityId, id }: any) => (
    <PatientRegister facilityId={facilityId} id={id} />
  ),
  "/facility/:facilityId/patient/:patientId/sample-test": ({
    facilityId,
    patientId,
  }: any) => <SampleTest facilityId={facilityId} patientId={patientId} />,
  "/facility/:facilityId/patient/:patientId/sample/:id": ({ id }: any) => (
    <SampleDetails id={id} />
  ),
  "/facility/:facilityId/patient/:patientId/files/": ({
    facilityId,
    patientId,
  }: any) => (
    <FileUpload
      patientId={patientId}
      facilityId={facilityId}
      consultationId=""
      type="PATIENT"
      hideBack={false}
      audio={true}
      unspecified={true}
    />
  ),
  "/facility/:facilityId/triage/:id": ({ facilityId, id }: any) => (
    <TriageForm facilityId={facilityId} id={id} />
  ),
  "/facility/:facilityId/bed/:id": ({ facilityId, id }: any) => (
    <BedCapacityForm facilityId={facilityId} id={id} />
  ),
  "/facility/:facilityId/doctor/:id": ({ facilityId, id }: any) => (
    <DoctorCapacityForm facilityId={facilityId} id={id} />
  ),
  "/facility/:facilityId/patient/:patientId/consultation": ({
    facilityId,
    patientId,
  }: any) => <ConsultationForm facilityId={facilityId} patientId={patientId} />,
  "/facility/:facilityId/patient/:patientId/consultation/:id/update": ({
    facilityId,
    patientId,
    id,
  }: any) => (
    <ConsultationForm facilityId={facilityId} patientId={patientId} id={id} />
  ),
  "/facility/:facilityId/patient/:patientId/consultation/:id":
    ({ facilityId, patientId, id }: any) => (
      <ConsultationDetails
        facilityId={facilityId}
        patientId={patientId}
        consultationId={id}
<<<<<<< HEAD
=======
        isLastConsultation={JSON.parse(isLastConsultation)}
>>>>>>> bb6ff2e8
      />
    ),
  "/facility/:facilityId/patient/:patientId/consultation/:id/files/": ({
    facilityId,
    patientId,
    id,
  }: any) => (
    <FileUpload
      facilityId={facilityId}
      patientId={patientId}
      consultationId={id}
      type="CONSULTATION"
      hideBack={false}
      audio={true}
      unspecified={true}
    />
  ),
  "/facility/:facilityId/patient/:patientId/consultation/:id/investigation/": 
  ({ facilityId, patientId, id }: any) => (
    <Investigation
      consultationId={id}
      facilityId={facilityId}
      patientId={patientId}
    />
  ),
  "/facility/:facilityId/patient/:patientId/consultation/:id/investigationSessions":
    ({ facilityId, patientId, id  }: any) => (
      <ViewInvestigations
        consultationId={id}
        facilityId={facilityId}
        patientId={patientId}
      />
    ),
  "/facility/:facilityId/patient/:patientId/consultation/:id/investigation/:sessionId":
    ({ facilityId, patientId, id, sessionId }: any) => (
      <ShowInvestigation
        consultationId={id}
        facilityId={facilityId}
        patientId={patientId}
        sessionId={sessionId}
      />
    ),
  "/facility/:facilityId/patient/:patientId/consultation/:id/daily-rounds": ({
    facilityId,
    patientId,
    id,
  }: any) => (
    <DailyRounds
      facilityId={facilityId}
      patientId={patientId}
      consultationId={id}
    />
  ),
  "/facility/:facilityId/patient/:patientId/consultation/:consultationId/daily-rounds/:id/update":
    ({ facilityId, patientId, consultationId, id }: any) => (
      <DailyRounds
        facilityId={facilityId}
        patientId={patientId}
        consultationId={consultationId}
        id={id}
      />
    ),
  "/facility/:facilityId/patient/:patientId/consultation/:consultationId/daily-rounds/:id":
    ({ facilityId, patientId, consultationId, id }: any) => (
      <DailyRoundListDetails
        facilityId={facilityId}
        patientId={patientId}
        consultationId={consultationId}
        id={id}
      />
    ),
  "/facility/:facilityId/patient/:patientId/shift/new": ({
    facilityId,
    patientId,
    id,
  }: any) => <ShiftCreate facilityId={facilityId} patientId={patientId} />,
  "/facility/:facilityId/inventory": ({ facilityId }: any) => (
    <InventoryList facilityId={facilityId} />
  ),
  "/facility/:facilityId/inventory/add": ({ facilityId }: any) => (
    <AddInventoryForm facilityId={facilityId} />
  ),
  "/facility/:facilityId/inventory/min_quantity/set": ({ facilityId }: any) => (
    <SetInventoryForm facilityId={facilityId} />
  ),
  "/facility/:facilityId/inventory/:inventoryId": ({
    facilityId,
    inventoryId,
  }: any) => <InventoryLog facilityId={facilityId} inventoryId={inventoryId} />,
  "/facility/:facilityId/inventory/min_quantity/list": ({
    facilityId,
  }: any) => <MinQuantityList facilityId={facilityId} />,
  "/facility/:facilityId/inventory/:inventoryId/update/:itemId": ({
    facilityId,
    inventoryId,
    itemId,
  }: any) => (
    <UpdateMinQuantity
      facilityId={facilityId}
      inventoryId={inventoryId}
      itemId={itemId}
    />
  ),

  "/shifting": () =>
    localStorage.getItem("defaultShiftView") === "list" ? (
      <ShiftListView />
    ) : (
      <ShiftBoardView />
    ),
  "/shifting/board-view": () => <ShiftBoardView />,
  "/shifting/list-view": () => <ShiftListView />,
  "/shifting/:id": ({ id }: any) => <ShiftDetails id={id} />,
  "/shifting/:id/update": ({ id }: any) => <ShiftDetailsUpdate id={id} />,
  "/resource": () =>
    localStorage.getItem("defaultResourceView") === "list" ? (
      <ResourceListView />
    ) : (
      <ResourceBoardView />
    ),

  "/resource/board-view": () => <ResourceBoardView />,
  "/resource/list-view": () => <ResourceListView />,
  "/resource/:id": ({ id }: any) => <ResourceDetails id={id} />,
  "/resource/:id/update": ({ id }: any) => <ResourceDetailsUpdate id={id} />,
  "/external_results": () => <ResultList />,
  "/external_results/upload": () => <ExternalResultUpload />,
  "/external_results/:id": ({ id }: any) => <ResultItem id={id} />,
  "/death_report/:id": ({ id }: any) => <DeathReport id={id} />,
};

let menus = [
  {
    title: "Facilities",
    link: "/facility",
    icon: "fas fa-hospital",
  },
  {
    title: "Patients",
    link: "/patients",
    icon: "fas fa-user-injured",
  },
  {
    title: "Sample Test",
    link: "/sample",
    icon: "fas fa-medkit",
  },
  {
    title: "Shifting",
    link: "/shifting",
    icon: "fas fa-ambulance",
  },
  {
    title: "Resource",
    link: "/resource",
    icon: "fas fa-heartbeat",
  },
  {
    title: "External Results",
    link: "/external_results",
    icon: "fas fa-vials",
  },
  {
    title: "Users",
    link: "/users",
    icon: "fas fa-user-friends",
  },
  {
    title: "Profile",
    link: "/user/profile",
    icon: "fas fa-user-secret",
  },
];

const AppRouter = (props: any) => {
  useRedirect("/", "/facility");
  const pages = useRoutes(routes);
  const path = usePath();
  const { t } = props;
  const url = path.split("/");
  const state: any = useSelector((state) => state);
  const { currentUser } = state;
  const [drawer, setDrawer] = useState(false);
  const loginUser = `${get(currentUser, "data.first_name", "")} ${get(
    currentUser,
    "data.last_name",
    ""
  )}`;
  useEffect(() => {
    window.scrollTo(0, 0);
  }, [path]);

  const handleSidebarClick = (e: any, link: string) => {
    e.preventDefault();
    navigate(link);
  };

  return (
    <div className="h-screen flex overflow-hidden bg-gray-100">
      {drawer && (
        <div className="md:hidden">
          <div className="fixed inset-0 flex z-40">
            <div className="fixed inset-0">
              <div className="absolute inset-0 bg-gray-600 opacity-75"></div>
            </div>
            <div className="relative flex-1 flex flex-col max-w-xs w-full pt-5 pb-4 bg-green-800">
              <div className="absolute top-0 right-0 -mr-14 p-1">
                <button
                  onClick={(_) => setDrawer(false)}
                  className="flex items-center justify-center h-12 w-12 rounded-full focus:outline-none focus:bg-gray-600"
                  aria-label="Close sidebar"
                >
                  <svg
                    className="h-6 w-6 text-white"
                    stroke="currentColor"
                    fill="none"
                    viewBox="0 0 24 24"
                  >
                    <path
                      strokeLinecap="round"
                      strokeLinejoin="round"
                      strokeWidth="2"
                      d="M6 18L18 6M6 6l12 12"
                    />
                  </svg>
                </button>
              </div>
              <div className="flex-shrink-0 flex items-center px-4">
                <a href="/">
                  <img className="h-8 w-auto" src={img} alt="care logo" />
                </a>
              </div>
              <div className="mt-5 flex-1 h-0 overflow-y-auto">
                <nav className="px-2">
                  {menus.map((item) => {
                    const parts = item.link.split("/");
                    const selectedClasses = url.includes(parts && parts[1])
                      ? "mt-2 group flex w-full items-center px-2 py-2 text-base leading-5 font-medium text-white rounded-md bg-green-900 focus:outline-none focus:bg-green-900 transition ease-in-out duration-150"
                      : "mt-2 group flex w-full items-center px-2 py-2 text-base leading-5 font-medium text-green-300 rounded-md hover:text-white hover:bg-green-700 focus:outline-none focus:bg-green-900 transition ease-in-out duration-150";
                    return (
                      <a
                        key={item.title}
                        onClick={() => navigate(item.link, true)}
                        className={selectedClasses}
                      >
                        <i
                          className={
                            item.icon +
                            (url.includes(parts && parts[1])
                              ? " text-white"
                              : " text-green-400") +
                            " mr-3 text-md group-hover:text-green-300 group-focus:text-green-300 transition ease-in-out duration-150"
                          }
                        ></i>
                        {t(item.title)}
                      </a>
                    );
                  })}
                  <a
                    key="dashboard"
                    href="http://dashboard.coronasafe.network/"
                    className="mt-2 group flex w-full items-center px-2 py-2 text-base leading-5 font-medium text-green-300 rounded-md hover:text-white hover:bg-green-700 focus:outline-none focus:bg-green-900 transition ease-in-out duration-150"
                  >
                    <i className="fas fa-tachometer-alt text-green-400 mr-3 text-md group-hover:text-green-300 group-focus:text-green-300 transition ease-in-out duration-150"></i>
                    {t("Dashboard")}
                  </a>
                </nav>
              </div>
              <div className="flex-shrink-0 flex border-t border-green-700 p-4">
                <a href="#" className="flex-shrink-0 w-full group block">
                  <div className="flex items-center">
                    <div>
                      <div className="rounded-full h-8 w-8 flex items-center bg-white justify-center">
                        <i className="inline-block fas fa-user text-xl text-green-700"></i>
                      </div>
                    </div>
                    <div className="ml-3">
                      <p className="text-sm leading-5 font-medium text-white">
                        {loginUser}
                      </p>
                      <p
                        onClick={() => {
                          localStorage.removeItem("care_access_token");
                          localStorage.removeItem("care_refresh_token");
                          navigate("/login");
                          window.location.reload();
                        }}
                        className="text-xs leading-4 font-medium text-green-300 group-hover:text-green-100 transition ease-in-out duration-150"
                      >
                        {t("sign_out")}
                      </p>
                    </div>
                  </div>
                </a>
              </div>
            </div>
            <div className="flex-shrink-0 w-14"></div>
          </div>
        </div>
      )}

      <div className="hidden md:flex md:flex-shrink-0">
        <div className="flex flex-col w-64 bg-green-800 pt-5">
          <div className="flex items-center flex-shrink-0 px-4">
            <a href="/">
              <img className="h-8 w-auto" src={img} alt="care logo" />
            </a>
          </div>
          <div className="mt-5 h-0 flex-1 flex flex-col overflow-y-auto">
            <nav className="flex-1 px-2 bg-green-800">
              {menus.map((item) => {
                const parts = item.link.split("/");
                const selectedClasses = url.includes(parts && parts[1])
                  ? "mt-2 group flex w-full items-center px-2 py-2 text-base leading-5 font-medium text-white rounded-md bg-green-900 focus:outline-none focus:bg-green-900 transition ease-in-out duration-150"
                  : "mt-2 group flex w-full items-center px-2 py-2 text-base leading-5 font-medium text-green-300 rounded-md hover:text-white hover:bg-green-700 focus:outline-none focus:bg-green-900 transition ease-in-out duration-150";
                return (
                  <a
                    key={item.title}
                    href={item.link}
                    onClick={(e) => handleSidebarClick(e, item.link)}
                    className={selectedClasses}
                  >
                    <i
                      className={
                        item.icon +
                        (url.includes(parts && parts[1])
                          ? " text-white"
                          : " text-green-400") +
                        " mr-3 text-lg group-hover:text-green-300 group-focus:text-green-300 transition ease-in-out duration-150"
                      }
                    ></i>
                    {t(item.title)}
                  </a>
                );
              })}
              <NotificationsList />
              <a
                key="dashboard"
                href="http://dashboard.coronasafe.network/"
                target="_blank"
                className="mt-2 group flex w-full items-center px-2 py-2 text-base leading-5 font-medium text-green-300 rounded-md hover:text-white hover:bg-green-700 focus:outline-none focus:bg-green-900 transition ease-in-out duration-150"
              >
                <i className="fas fa-tachometer-alt text-green-400 mr-3 text-md group-hover:text-green-300 group-focus:text-green-300 transition ease-in-out duration-150"></i>
                {t("Dashboard")}
              </a>
            </nav>
          </div>
          <div className="flex-shrink-0 flex border-t border-green-700 p-4">
            <a href="#" className="flex-shrink-0 w-full group block">
              <div className="flex items-center">
                <div>
                  <div className="rounded-full h-8 w-8 flex items-center bg-white justify-center">
                    <i className="inline-block fas fa-user text-xl text-green-700"></i>
                  </div>
                </div>
                <div className="ml-3">
                  <p className="text-sm leading-5 font-medium text-white">
                    {loginUser}
                  </p>
                  <p
                    onClick={() => {
                      localStorage.removeItem("care_access_token");
                      localStorage.removeItem("care_refresh_token");
                      navigate("/login");
                      window.location.reload();
                    }}
                    className="text-xs leading-4 font-medium text-green-300 group-hover:text-green-100 transition ease-in-out duration-150"
                  >
                    {t("sign_out")}
                  </p>
                </div>
              </div>
            </a>
          </div>
        </div>
      </div>
      <div className="flex flex-col w-full flex-1 overflow-hidden">
        <div className="flex md:hidden relative z-10 flex-shrink-0 h-16 bg-white shadow">
          <button
            onClick={(_) => setDrawer(true)}
            className="px-4 border-r border-gray-200 text-gray-500 focus:outline-none focus:bg-gray-100 focus:text-gray-600 md:hidden"
            aria-label="Open sidebar"
          >
            <svg
              className="h-6 w-6"
              stroke="currentColor"
              fill="none"
              viewBox="0 0 24 24"
            >
              <path
                strokeLinecap="round"
                strokeLinejoin="round"
                strokeWidth="2"
                d="M4 6h16M4 12h16M4 18h7"
              />
            </svg>
          </button>
          <a
            href="/"
            className="md:hidden flex h-full w-full items-center px-4"
          >
            <img className="h-6 w-auto" src={logoBlack} alt="care logo" />
          </a>
        </div>

        <main
          id="pages"
          className="flex-1 overflow-y-auto pb-4 md:py-0 focus:outline-none"
        >
          <div className="max-w-7xl mx-auto px-0">{pages}</div>
        </main>
      </div>
    </div>
  );
};
export default withTranslation()(AppRouter);<|MERGE_RESOLUTION|>--- conflicted
+++ resolved
@@ -148,10 +148,6 @@
         facilityId={facilityId}
         patientId={patientId}
         consultationId={id}
-<<<<<<< HEAD
-=======
-        isLastConsultation={JSON.parse(isLastConsultation)}
->>>>>>> bb6ff2e8
       />
     ),
   "/facility/:facilityId/patient/:patientId/consultation/:id/files/": ({
