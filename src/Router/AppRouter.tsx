import { useRedirect, useRoutes } from "hookrouter";
import React, { useEffect, useState } from "react";
import { navigate, usePath, A } from "hookrouter";
import { get } from "lodash";
import { useDispatch, useSelector } from "react-redux";
import AmbulanceList from "../Components/Ambulance/AmbulanceList";
import Header from "../Components/Common/Header";
import { Analytics } from "../Components/Dashboard/Analytics";
import { BedCapacityForm } from "../Components/Facility/BedCapacityForm";
import { CareCenterJoinForm } from "../Components/Facility/CareCenterJoinForm";
import { ConsultationDetails } from "../Components/Facility/ConsultationDetails";
import { ConsultationForm } from "../Components/Facility/ConsultationForm";
import { DoctorCapacityForm } from "../Components/Facility/DoctorCapacityForm";
import { FacilityCreate } from "../Components/Facility/FacilityCreate";
import { FacilityHome } from "../Components/Facility/FacilityHome";
import { HospitalList } from "../Components/Facility/HospitalList";
import { TriageForm } from "../Components/Facility/TriageForm";
import { DailyRoundListDetails } from "../Components/Patient/DailyRoundListDetails";
import { DailyRounds } from "../Components/Patient/DailyRounds";
import { PatientManager } from "../Components/Patient/ManagePatients";
import { PatientDischarge } from "../Components/Patient/PatientDischarge";
import { PatientHome } from "../Components/Patient/PatientHome";
import { PatientRegister } from "../Components/Patient/PatientRegister";
import { SampleDetails } from "../Components/Patient/SampleDetails";
import SampleReport from "../Components/Patient/SamplePreview";
import { SampleTest } from "../Components/Patient/SampleTest";
import SampleViewAdmin from "../Components/Patient/SampleViewAdmin";
import { TeleConsultation } from "../Components/Patient/TeleConsultation";
import { TreatmentForm } from "../Components/Patient/TreatmentForm";
import ManageUsers from "../Components/Users/ManageUsers";
import { UserAdd } from "../Components/Users/UserAdd";
import AmbulanceOnboarding from "../Components/Ambulance/AmbulanceOnboarding";
import InventoryList from "../Components/Facility/InventoryList";

import { AddInventoryForm } from "../Components/Facility/AddInventoryForm"
const img =
  "https://cdn.coronasafe.network/light-logo.svg";
const logoBlack =
  "https://cdn.coronasafe.network/black-logo.svg";

const routes = {
  "/": () => <HospitalList />,
  "/users": () => <ManageUsers />,
  "/user/add": () => <UserAdd />,
  "/join": () => <CareCenterJoinForm />,
  "/analytics": () => <Analytics />,
  "/ambulance": () => <AmbulanceList />,
  "/ambulance/add": () => <AmbulanceOnboarding />,
  "/patients": () => <PatientManager />,
  "/patient/:id": ({ id }: any) => <PatientHome id={id} />,
  "/patient/tele-consult": () => <TeleConsultation />,
  "/patient/discharge": () => <PatientDischarge />,
  "/patient/treatment": () => <TreatmentForm />,
  "/sample": () => <SampleViewAdmin />,
  "/sample/:id": ({ id }: any) => <SampleDetails id={id} />,
  '/sample/report/:patientId': ({ patientId }: any) => <SampleReport id={patientId} />,
  "/facility": () => <HospitalList />,
  "/facility/create": () => <FacilityCreate />,
  "/facility/:facilityId/update": ({ facilityId }: any) => (
    <FacilityCreate facilityId={facilityId} />
  ),
  "/facility/:facilityId": ({ facilityId }: any) => (
    <FacilityHome facilityId={facilityId} />
  ),
  "/facility/:facilityId/triage": ({ facilityId }: any) => (
    <TriageForm facilityId={facilityId} />
  ),
  "/facility/:facilityId/bed": ({ facilityId }: any) => (
    <BedCapacityForm facilityId={facilityId} />
  ),
  "/facility/:facilityId/doctor": ({ facilityId }: any) => (
    <DoctorCapacityForm facilityId={facilityId} />
  ),
  "/facility/:facilityId/patients": ({ facilityId }: any) => (
    <PatientManager facilityId={facilityId} />
  ),
  "/facility/:facilityId/patient": ({ facilityId }: any) => (
    <PatientRegister facilityId={facilityId} />
  ),
  "/facility/:facilityId/patient/:id": ({ facilityId, id }: any) => (
    <PatientHome facilityId={facilityId} id={id} />
  ),
  "/facility/:facilityId/patient/:id/update": ({ facilityId, id }: any) => (
    <PatientRegister facilityId={facilityId} id={id} />
  ),
  "/facility/:facilityId/patient/:patientId/sample-test": ({ facilityId, patientId }: any) => (
    <SampleTest facilityId={facilityId} patientId={patientId} />
  ),
  "/facility/:facilityId/patient/:patientId/sample/:id": ({ id }: any) => (
    <SampleDetails id={id} />
  ),
  "/facility/:facilityId/patient/:id/treatment": ({ facilityId, id }: any) => (
    <TreatmentForm facilityId={facilityId} id={id} />
  ),
  "/facility/:facilityId/triage/:id": ({ facilityId, id }: any) => (
    <TriageForm facilityId={facilityId} id={id} />
  ),
  "/facility/:facilityId/bed/:id": ({ facilityId, id }: any) => (
    <BedCapacityForm facilityId={facilityId} id={id} />
  ),
  "/facility/:facilityId/doctor/:id": ({ facilityId, id }: any) => (
    <DoctorCapacityForm facilityId={facilityId} id={id} />
  ),
  "/facility/:facilityId/patient/:patientId/consultation": ({ facilityId, patientId }: any) => (
    <ConsultationForm facilityId={facilityId} patientId={patientId} />
  ),
  "/facility/:facilityId/patient/:patientId/consultation/:id/update": ({ facilityId, patientId, id }: any) => (
    <ConsultationForm facilityId={facilityId} patientId={patientId} id={id} />
  ),
  "/facility/:facilityId/patient/:patientId/consultation/:id/": ({ facilityId, patientId, id }: any) => (
    <ConsultationDetails facilityId={facilityId} patientId={patientId} consultationId={id} />
  ),
  "/facility/:facilityId/patient/:patientId/consultation/:id/daily-rounds": ({ facilityId, patientId, id }: any) => (
    <DailyRounds facilityId={facilityId} patientId={patientId} consultationId={id} />
  ),
  "/facility/:facilityId/patient/:patientId/consultation/:consultationId/daily-rounds/:id/update": ({ facilityId, patientId, consultationId, id }: any) => (
    <DailyRounds facilityId={facilityId} patientId={patientId} consultationId={consultationId} id={id} />
  ),
  "/facility/:facilityId/patient/:patientId/consultation/:consultationId/daily-rounds/:id": ({ facilityId, patientId, consultationId, id }: any) => (
    <DailyRoundListDetails facilityId={facilityId} patientId={patientId} consultationId={consultationId} id={id} />
  ),
  "/facility/:facilityId/inventory": ({ facilityId }: any) => (<InventoryList facilityId={facilityId} />),
<<<<<<< HEAD
  "/facility/:facilityId/inventory/add": ({ facilityId }: any) => (<AddInventoryForm />),
  "/facility/inventory/add": () => (<AddInventoryForm />),
=======
  "/facility/:facilityId/inventory/add": ({ facilityId }: any) => (<AddInventoryForm facilityId={facilityId} />),
>>>>>>> 9e03a6fa

};



let menus = [
  {
    title: "Facilities",
    link: "/facility",
    icon: "fas fa-hospital"
  },
  {
    title: 'Patients / Suspects',
    link: '/patients',
    icon: "fas fa-user-injured"
  },
  {
    title: "Ambulances",
    link: "/ambulance",
    icon: "fas fa-ambulance"
  },
  {
    title: "Sample Test",
    link: "/sample",
    icon: "fas fa-cog"
  },
  {
    title: "Users",
    link: "/users",
    icon: "fas fa-user-friends"
  }
];


const AppRouter = () => {
  useRedirect("/", "/facility");
  const pages = useRoutes(routes);
  const path = usePath();
  const url = path.split("/");
  const state: any = useSelector(state => state);
  const { currentUser } = state;
  const [drawer, setDrawer] = useState(false);
  const loginUser = `${get(currentUser, "data.first_name", "")} ${get(
    currentUser,
    "data.last_name",
    ""
  )}`;

  return (
    <div className="h-screen flex overflow-hidden bg-gray-100">
      {
        drawer &&
        <div className="md:hidden">
          <div className="fixed inset-0 flex z-40">
            <div className="fixed inset-0">
              <div className="absolute inset-0 bg-gray-600 opacity-75"></div>
            </div>
            <div className="relative flex-1 flex flex-col max-w-xs w-full pt-5 pb-4 bg-green-800">
              <div className="absolute top-0 right-0 -mr-14 p-1">
                <button onClick={_ => setDrawer(false)} className="flex items-center justify-center h-12 w-12 rounded-full focus:outline-none focus:bg-gray-600" aria-label="Close sidebar">
                  <svg className="h-6 w-6 text-white" stroke="currentColor" fill="none" viewBox="0 0 24 24">
                    <path strokeLinecap="round" strokeLinejoin="round" strokeWidth="2" d="M6 18L18 6M6 6l12 12" />
                  </svg>
                </button>
              </div>
              <div className="flex-shrink-0 flex items-center px-4">
                <a href="/">
                  <img className="h-8 w-auto" src={img} alt="care logo" />
                </a>
              </div>
              <div className="mt-5 flex-1 h-0 overflow-y-auto">
                <nav className="px-2">
                  {menus.map(item => {
                    const parts = item.link.split("/");
                    const selectedClasses = url.includes(parts && parts[1])
                      ? "mt-2 group flex w-full items-center px-2 py-2 text-base leading-5 font-medium text-white rounded-md bg-green-900 focus:outline-none focus:bg-green-900 transition ease-in-out duration-150"
                      : "mt-2 group flex w-full items-center px-2 py-2 text-base leading-5 font-medium text-green-300 rounded-md hover:text-white hover:bg-green-700 focus:outline-none focus:bg-green-900 transition ease-in-out duration-150";
                    return (
                      <a
                        key={item.title}
                        onClick={() => navigate(item.link)}
                        className={selectedClasses}
                      >
                        <i className={item.icon + (url.includes(parts && parts[1]) ? " text-white" : " text-green-400") + " mr-3 text-md group-hover:text-green-300 group-focus:text-green-300 transition ease-in-out duration-150"}>
                        </i>
                        {item.title}
                      </a>
                    );
                  })}
                </nav>
              </div>
              <div className="flex-shrink-0 flex border-t border-green-700 p-4">
                <a href="#" className="flex-shrink-0 w-full group block">
                  <div className="flex items-center">
                    <div>
                      <div className="rounded-full h-8 w-8 flex items-center bg-white justify-center">
                        <i className="inline-block fas fa-user text-xl text-green-700"></i>
                      </div>
                    </div>
                    <div className="ml-3">
                      <p className="text-sm leading-5 font-medium text-white">
                        {loginUser}
                      </p>
                      <p onClick={() => {
                        localStorage.removeItem("care_access_token");
                        localStorage.removeItem("care_refresh_token");
                        navigate("/login");
                        window.location.reload();
                      }} className="text-xs leading-4 font-medium text-green-300 group-hover:text-green-100 transition ease-in-out duration-150">
                        Sign Out
                  </p>
                    </div>
                  </div>
                </a>
              </div>
            </div>
            <div className="flex-shrink-0 w-14">
            </div>
          </div>
        </div>
      }

      <div className="hidden md:flex md:flex-shrink-0">
        <div className="flex flex-col w-64 bg-green-800 pt-5">
          <div className="flex items-center flex-shrink-0 px-4">
            <a href="/">
              <img className="h-8 w-auto" src={img} alt="care logo" />
            </a>
          </div>
          <div className="mt-5 h-0 flex-1 flex flex-col overflow-y-auto">
            <nav className="flex-1 px-2 bg-green-800">
              {menus.map(item => {
                const parts = item.link.split("/");
                const selectedClasses = url.includes(parts && parts[1])
                  ? "mt-2 group flex w-full items-center px-2 py-2 text-base leading-5 font-medium text-white rounded-md bg-green-900 focus:outline-none focus:bg-green-900 transition ease-in-out duration-150"
                  : "mt-2 group flex w-full items-center px-2 py-2 text-base leading-5 font-medium text-green-300 rounded-md hover:text-white hover:bg-green-700 focus:outline-none focus:bg-green-900 transition ease-in-out duration-150";
                return (
                  <button
                    key={item.title}
                    onClick={() => navigate(item.link)}
                    className={selectedClasses}
                  >
                    <i className={item.icon + (url.includes(parts && parts[1]) ? " text-white" : " text-green-400") + " mr-3 text-lg group-hover:text-green-300 group-focus:text-green-300 transition ease-in-out duration-150"}>
                    </i>
                    {item.title}
                  </button>
                );
              })}
            </nav>
          </div>
          <div className="flex-shrink-0 flex border-t border-green-700 p-4">
            <a href="#" className="flex-shrink-0 w-full group block">
              <div className="flex items-center">
                <div>
                  <div className="rounded-full h-8 w-8 flex items-center bg-white justify-center">
                    <i className="inline-block fas fa-user text-xl text-green-700"></i>
                  </div>
                </div>
                <div className="ml-3">
                  <p className="text-sm leading-5 font-medium text-white">
                    {loginUser}
                  </p>
                  <p onClick={() => {
                    localStorage.removeItem("care_access_token");
                    localStorage.removeItem("care_refresh_token");
                    navigate("/login");
                    window.location.reload();
                  }} className="text-xs leading-4 font-medium text-green-300 group-hover:text-green-100 transition ease-in-out duration-150">
                    Sign Out
                  </p>
                </div>
              </div>
            </a>
          </div>
        </div>
      </div>
      <div className="flex flex-col w-full flex-1 overflow-hidden">
        <div className="flex md:hidden relative z-10 flex-shrink-0 h-16 bg-white shadow">
          <button onClick={_ => setDrawer(true)} className="px-4 border-r border-gray-200 text-gray-500 focus:outline-none focus:bg-gray-100 focus:text-gray-600 md:hidden" aria-label="Open sidebar">
            <svg className="h-6 w-6" stroke="currentColor" fill="none" viewBox="0 0 24 24">
              <path strokeLinecap="round" strokeLinejoin="round" strokeWidth="2" d="M4 6h16M4 12h16M4 18h7" />
            </svg>
          </button>
          <a href="/" className="md:hidden flex h-full w-full items-center px-4">
            <img className="h-6 w-auto" src={logoBlack} alt="care logo" />
          </a>
        </div>

        <main className="flex-1 relative z-0 overflow-y-auto pb-4 md:py-0 focus:outline-none" >
          <div className="max-w-7xl mx-auto px-0">
            {pages}
          </div>
        </main>
      </div>
    </div>

  );
};

export default AppRouter;<|MERGE_RESOLUTION|>--- conflicted
+++ resolved
@@ -120,12 +120,7 @@
     <DailyRoundListDetails facilityId={facilityId} patientId={patientId} consultationId={consultationId} id={id} />
   ),
   "/facility/:facilityId/inventory": ({ facilityId }: any) => (<InventoryList facilityId={facilityId} />),
-<<<<<<< HEAD
-  "/facility/:facilityId/inventory/add": ({ facilityId }: any) => (<AddInventoryForm />),
-  "/facility/inventory/add": () => (<AddInventoryForm />),
-=======
   "/facility/:facilityId/inventory/add": ({ facilityId }: any) => (<AddInventoryForm facilityId={facilityId} />),
->>>>>>> 9e03a6fa
 
 };
 
