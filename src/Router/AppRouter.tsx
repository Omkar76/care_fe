--- conflicted
+++ resolved
@@ -1,13 +1,6 @@
-<<<<<<< HEAD
-import { useRedirect, useRoutes, navigate, usePath } from "hookrouter";
-import React, {  useState } from "react";
-import { get } from "lodash";
-import {  useSelector } from "react-redux";
-=======
 import { useRedirect, useRoutes , navigate, usePath } from "hookrouter";
 import React, { useEffect, useState } from "react";
 import { useDispatch, useSelector } from "react-redux";
->>>>>>> c6d2021b
 import { BedCapacityForm } from "../Components/Facility/BedCapacityForm";
 import { ConsultationDetails } from "../Components/Facility/ConsultationDetails";
 import { ConsultationForm } from "../Components/Facility/ConsultationForm";
