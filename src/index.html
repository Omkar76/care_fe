<!DOCTYPE html>
<html lang="en">

<head>
  <meta charset="utf-8" />
  <meta name="viewport" content="width=device-width, initial-scale=1" />
  <meta name="theme-color" content="#000000" />
  <meta name="description" content="Corona Care" />
  <meta name="viewport" content="minimum-scale=1, initial-scale=1, width=device-width, shrink-to-fit=no" />
  <meta property="og:title" content="Corona Care" />
  <meta property="og:description"
    content="CoronaSafe Network is an open-source public utility designed by a multi-disciplinary team of innovators and volunteers who are working on a model to support Government efforts with full understanding and support of Government of Kerala." />
  <meta property="og:image"
    content="https://care-staging-coronasafe.s3.amazonaws.com/static/images/logos/ksdma_logo.png" />
  <meta property="og:url" content="https://care.coronasafe.in/" />
  <meta property="og:site_name" content="Care CoronaSafe Network." />
  <meta name="twitter:title" content="Corona Care" />
  <meta name="twitter:description"
    content="CoronaSafe Network is an open-source public utility designed by a multi-disciplinary team of innovators and volunteers who are working on a model to support Government efforts with full understanding and support of Government of Kerala." />
  <meta name="twitter:image"
    content="https://care-staging-coronasafe.s3.amazonaws.com/static/images/logos/ksdma_logo.png" />
  <meta name="twitter:card" content="summary" />



  <title>Corona Care</title>
  <link rel="stylesheet" href="https://fonts.googleapis.com/icon?family=Material+Icons" />
  <link rel="icon" href="https://care-coronasafe.s3.amazonaws.com/static/images/favicons/favicon.png">
  <link rel="stylesheet" href="https://www.w3schools.com/w3css/4/w3.css">
  <script src="https://ajax.googleapis.com/ajax/libs/jquery/1.12.4/jquery.min.js"></script>
  <link href="https://unpkg.com/tailwindcss@^1.0/dist/tailwind.min.css" rel="stylesheet">
  <link rel="stylesheet" href="https://cdn.jsdelivr.net/npm/@tailwindcss/ui@latest/dist/tailwind-ui.min.css">
  <script src="https://kit.fontawesome.com/7ef943e539.js" crossorigin="anonymous"></script>
<<<<<<< HEAD
  <style>
    #google_translate_element {
      position: absolute;
      padding-top: 1.25rem;
      right: 1rem;
      opacity: 0.7;
      z-index: 40;
    }

    #google_translate_element * {
      display: flex;
    }

=======
  <!-- <style>
>>>>>>> 91dd2361
    @media (min-width: 768px) {
      #google_translate_element {
        top: 0;
        right: 3rem;
      }
    }

    @media (max-width: 767px) {
      #google_translate_element {
        top: 0;
      }
    }


    /* Fix to prevent double scrollbar */

    html.translated-ltr body {
      top: 0 !important;
    }

    html.translated-ltr .h-screen {
      padding-top: 40px;
    }

    html.translated-ltr #google_translate_element {
      top: 40px;
    }
  </style> -->
</head>

<body>
  <noscript>You need to enable JavaScript to run this app.</noscript>
<<<<<<< HEAD
  <div className="z-40" id="google_translate_element"></div>
=======
  <!-- <div className ="z-40" id="google_translate_element"></div> -->
>>>>>>> 91dd2361
  <div id="root"></div>
  <!-- <script type="text/javascript">
    function googleTranslateElementInit() {
      new google.translate.TranslateElement(
        {
          pageLanguage: 'en',
          layout: google.translate.TranslateElement.InlineLayout.SIMPLE,
          includedLanguages: 'bn,gu,hi,kn,ml,mr,pa,sd,ta,te,ur',
        },
        'google_translate_element');
    }
  </script>
  <script type="text/javascript"
    src="//translate.google.com/translate_a/element.js?cb=googleTranslateElementInit"></script> -->
</body>

</html><|MERGE_RESOLUTION|>--- conflicted
+++ resolved
@@ -31,8 +31,8 @@
   <link href="https://unpkg.com/tailwindcss@^1.0/dist/tailwind.min.css" rel="stylesheet">
   <link rel="stylesheet" href="https://cdn.jsdelivr.net/npm/@tailwindcss/ui@latest/dist/tailwind-ui.min.css">
   <script src="https://kit.fontawesome.com/7ef943e539.js" crossorigin="anonymous"></script>
-<<<<<<< HEAD
-  <style>
+
+  <!-- <style>
     #google_translate_element {
       position: absolute;
       padding-top: 1.25rem;
@@ -44,47 +44,12 @@
     #google_translate_element * {
       display: flex;
     }
-
-=======
-  <!-- <style>
->>>>>>> 91dd2361
-    @media (min-width: 768px) {
-      #google_translate_element {
-        top: 0;
-        right: 3rem;
-      }
-    }
-
-    @media (max-width: 767px) {
-      #google_translate_element {
-        top: 0;
-      }
-    }
-
-
-    /* Fix to prevent double scrollbar */
-
-    html.translated-ltr body {
-      top: 0 !important;
-    }
-
-    html.translated-ltr .h-screen {
-      padding-top: 40px;
-    }
-
-    html.translated-ltr #google_translate_element {
-      top: 40px;
-    }
   </style> -->
 </head>
 
 <body>
   <noscript>You need to enable JavaScript to run this app.</noscript>
-<<<<<<< HEAD
-  <div className="z-40" id="google_translate_element"></div>
-=======
   <!-- <div className ="z-40" id="google_translate_element"></div> -->
->>>>>>> 91dd2361
   <div id="root"></div>
   <!-- <script type="text/javascript">
     function googleTranslateElementInit() {
